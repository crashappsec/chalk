# Copyright (c) 2023, Crash Override, Inc.
#
# This file is part of Chalk
# (see https://crashoverride.com/docs/chalk)
import itertools
from pathlib import Path
from typing import Any, IO, Iterator, Callable, Optional

import pytest

from .chalk.runner import Chalk, ChalkMark, ChalkReport
from .utils.log import get_logger
from .conf import (
    BASE_OUTCONF,
    LS_PATH,
    CONFIGS,
    BASE_REPORT_TEMPLATES,
    BASE_MARK_TEMPLATES,
)

logger = get_logger()


VALIDATION_ERROR = "TEST ERROR HERE XXXXXX"
parse_error = "Parse error"


# test dump + reload with error log + extract to check error
@pytest.mark.parametrize("use_embedded", [True, False])
def test_dump_load(tmp_data_dir: Path, chalk_copy: Chalk, use_embedded: bool):
    # output for updated config
    tmp_conf = tmp_data_dir / "testconf.c4m"

    # dump config to file
    chalk_copy.dump(tmp_conf)

    # edit file (add an error output)
    tmp_conf.write_text(f"error({VALIDATION_ERROR}){tmp_conf.read_text()}")

    # load updated config (will overwrite chalk binary)
    result = chalk_copy.load(
        tmp_conf, use_embedded=use_embedded, expected_success=False
    )
    assert VALIDATION_ERROR in " ".join(i.strip() for i in result.logs.splitlines())


# sanity check that default config has not changed
# if it has then the thing to do is usually update "default.c4m" with the new default config
# this test is mainly to catch any default changes that might impact other tests, or if the default config loaded to the binary is wrong
@pytest.mark.parametrize("test_config_file", ["validation/default.c4m"])
def test_default_config(
    tmp_data_dir: Path, chalk_default: Chalk, test_config_file: str
):
    tmp_conf = tmp_data_dir / "testconf.c4m"

    # dump config to file
    chalk_default.dump(tmp_conf)

    assert tmp_conf.read_text() == (CONFIGS / test_config_file).read_text()


@pytest.mark.parametrize(
    "test_config_file",
    [
        "validation/invalid_1.c4m",
        "validation/invalid_2.c4m",
    ],
)
@pytest.mark.parametrize(
    "use_embedded",
    [
        True,
        False,
    ],
)
def test_invalid_load(chalk_copy: Chalk, test_config_file: str, use_embedded: bool):
    # call chalk load on invalid config
    load = chalk_copy.load(
        CONFIGS / test_config_file,
        use_embedded=use_embedded,
        expected_success=False,
    )
    # chalk should still have default config embedded
    # and further calls should not fail and not have any errors
    extract = chalk_copy.extract(chalk_copy.binary)
    for report in extract.reports:
        assert report["_OPERATION"] == "extract"
        assert "_OP_ERRORS" not in report


@pytest.mark.parametrize(
    "test_config_file, expected_error",
    [
        ("validation/valid_1.c4m", VALIDATION_ERROR),
    ],
)
@pytest.mark.parametrize(
    "use_embedded",
    [
        True,
        False,
    ],
)
def test_valid_load(
    chalk_copy: Chalk, test_config_file: str, expected_error: str, use_embedded: bool
):
    # call chalk load on valid config
    chalk_copy.load(CONFIGS / test_config_file, use_embedded=use_embedded)

    # extract should succeed, but the error we put in should show up
    extract = chalk_copy.extract(chalk_copy.binary, ignore_errors=True)
    for report in extract.reports:
        assert report["_OPERATION"] == "extract"

        if expected_error:
            assert report.errors
            assert expected_error in report.errors
        else:
            if "_OP_ERRORS" in report:
                logger.error(
                    "report has unexpected errors", errors=report["_OP_ERRORS"]
                )
            assert "_OP_ERRORS" not in report


@pytest.mark.parametrize(
    "path, expected_success",
    [
        ("demo-http.c4m", True),
        ("nonexisting", False),
    ],
)
def test_load_url(
    chalk_copy: Chalk, server_chalkdust: str, path: str, expected_success: bool
):
    chalk_copy.load(
        f"{server_chalkdust}/{path}",
        log_level="trace",
        expected_success=expected_success,
    )


# tests for configs that are found in the chalk search path
# these configs are NOT loaded directly into the binary
# as these configs are global across the system,
# test needs to be exclusive so nothing else executes in parallel
@pytest.mark.exclusive
@pytest.mark.parametrize("tmp_file", [{"path": "/etc/chalk.c4m"}], indirect=True)
@pytest.mark.parametrize(
    "config_path, expected_success, expected_error",
    [
        ("validation/valid_1.c4m", True, VALIDATION_ERROR),
        ("validation/invalid_1.c4m", False, ""),
    ],
)
def test_external_configs(
    tmp_file: IO,
    chalk_copy: Chalk,
    config_path: str,
    expected_success: bool,
    expected_error: str,
):
    result_config = chalk_copy.run(
        command="env",
        log_level="error",
        config=CONFIGS / config_path,
        expected_success=expected_success,
        ignore_errors=True,
    )
    if expected_error:
        assert expected_error in result_config.logs

    # test load by putting it in chalk default search locations
    # instead of copying to tmp data dir, we have to copy to someplace chalk looks for it
    with tmp_file as fid:
        fid.write((CONFIGS / config_path).read_bytes())

    result_external = chalk_copy.run(
        command="env",
        log_level="error",
        expected_success=expected_success,
        ignore_errors=True,
    )
    if expected_error:
        assert expected_error in result_external.logs


@pytest.mark.parametrize("test_config_file", [CONFIGS / "validation/custom_report.c4m"])
@pytest.mark.parametrize("copy_files", [[LS_PATH]], indirect=True)
def test_custom_report(
    chalk_copy: Chalk,
    copy_files: list[Path],
    test_config_file: Path,
):
    bin_path = copy_files[0]
    # config sets custom report file output here
    report_path = Path("/tmp/custom_report.log")

    # expecting a report for insert
    assert chalk_copy.run(
        config=test_config_file,
        target=bin_path,
        command="insert",
        virtual=False,
    ).report

    # expecting a report for extract
    assert chalk_copy.run(
        config=test_config_file,
        target=bin_path,
        command="extract",
        virtual=False,
    ).report

    # not expecting a report for env in report file
    # but it still shows up in stdout
    assert chalk_copy.run(
        config=test_config_file,
        command="env",
        virtual=False,
    ).reports

    log_lines = report_path.read_text().splitlines()
    reports = [ChalkReport.from_json(i) for i in log_lines]

    # only expecting report for insert and extract
    assert len(reports) == 2

    assert [i["_OPERATION"] for i in reports] == ["insert", "extract"]
    assert all(set(i.keys()) == {"_OPERATION", "_CHALKS"} for i in reports)


# outconf tests

# output configurations defined in "src/configs/base_outconf.c4m"
outconf = {
    "insert",
    "extract",
    "build",
    "push",
    "exec",
    "heartbeat",
    "delete",
    "env",
    "load",
    "dump",
    "setup",
    "docker",
<<<<<<< HEAD
    "logout",
=======
    "login",
>>>>>>> fc216884
}


def test_validate_outconf_operations():
    """
    checks if the outconfs we have defined are the same

    if this is failing, something has changed in base_outconf.c4m
    and tests need to be updated
    """
    configs = merged_configs()
    assert outconf == set(
        configs
    ), "specified outconf operations have changed and needs to be updated"


def _get_blocks(
    lines: Iterator[str],
    start_at: Callable[[str], bool],
    end_at: Callable[[str], bool],
    adjust: Callable[[str], str],
    keep: Callable[[str], bool],
) -> Iterator[list[str]]:
    for line in lines:
        if not start_at(line):
            continue
        yield [line] + list(
            filter(
                keep, map(adjust, itertools.takewhile(lambda i: not end_at(i), lines))
            )
        )


def get_outconf(
    path: Path = BASE_OUTCONF, base: Optional[dict[str, dict[str, str]]] = None
) -> dict[str, dict[str, str]]:
    outconfs: dict[str, dict[str, str]] = base or {}
    names: set[str] = set()
    for block in _get_blocks(
        iter(path.read_text().splitlines()),
        start_at=lambda i: i.startswith("outconf ") and i.endswith("{"),
        end_at=lambda i: i.startswith("}"),
        adjust=lambda i: i.split("#")[0].strip(),
        keep=lambda i: bool(i),
    ):
        start, *lines = block
        name = start.split()[1]
        assert (
            name not in names
        ), "outconf definitions should not have duplicates in the same file"
        names.add(name)
        conf = outconfs.setdefault(name, {})
        for line in lines:
            key, value = line.split(":")
            key = key.strip()
            value = value.strip().strip("\"'")
            conf[key] = value
    return outconfs


def get_report_templates(
    path: Path = BASE_REPORT_TEMPLATES, base: Optional[dict[str, set[str]]] = None
) -> dict[str, set[str]]:
    profiles: dict[str, set[str]] = base or {}
    for block in _get_blocks(
        iter(path.read_text().splitlines()),
        start_at=lambda i: i.startswith("report_template ") and i.endswith("{"),
        end_at=lambda i: i.startswith("}"),
        adjust=lambda i: i.split("#")[0].strip(),
        keep=lambda i: i.strip().startswith("key."),
    ):
        start, *lines = block
        name = start.split()[1]
        assert (
            name not in profiles
        ), "report template definitions should not have duplicates in the same config file"
        conf = profiles.setdefault(name, set())
        for line in lines:
            var, enabled = line.split("=")
            key = var.split(".")[1].strip()
            enabled = enabled.strip()
            assert enabled in {"true", "false"}
            if enabled == "true":
                conf.add(key)
            else:
                conf.discard(key)
    return profiles


def get_mark_templates(
    path: Path = BASE_MARK_TEMPLATES, base: Optional[dict[str, set[str]]] = None
) -> dict[str, set[str]]:
    profiles: dict[str, set[str]] = base or {}
    for block in _get_blocks(
        iter(path.read_text().splitlines()),
        start_at=lambda i: i.startswith("mark_template ") and i.endswith("{"),
        end_at=lambda i: i.startswith("}"),
        adjust=lambda i: i.split("#")[0].strip(),
        keep=lambda i: i.strip().startswith("key."),
    ):
        start, *lines = block
        name = start.split()[1]
        assert (
            name not in profiles
        ), "mark template definitions should not have duplicates in the same config file"
        conf = profiles.setdefault(name, set())
        for line in lines:
            var, enabled = line.split("=")
            key = var.split(".")[1].strip()
            enabled = enabled.strip()
            assert enabled in {"true", "false"}
            if enabled == "true":
                conf.add(key)
            else:
                conf.discard(key)
    return profiles


# returns a map of template names to enabled keys for that template for each outconf
# that are defined in test_config_file + base_report_templates.c4m + base_chalk_templates.c4m
def merged_configs(
    test_config_file: Optional[Path] = None,
) -> dict[str, dict[str, set[str]]]:
    outconfs = get_outconf()
    # templates now stored in chalk template + report template
    report_templates = get_report_templates()
    mark_templates = get_mark_templates()

    if test_config_file:
        # update configs with custom config
        get_outconf(test_config_file, outconfs)
        get_report_templates(test_config_file, report_templates)
        get_mark_templates(test_config_file, mark_templates)

    # merging ok as names should be globally unique
    report_templates.update(mark_templates)

    return {
        cmd: {report: report_templates[profile] for report, profile in outconf.items()}
        for cmd, outconf in outconfs.items()
    }


def validate_chalk_report_keys(
    report: dict[str, Any],
    config: dict[str, set[str]],
):
    report_keys = config["report_template"]
    validate_report_keys(report, report_keys)


def validate_report_keys(report: dict[str, Any], expected_keys: set[str]):
    """
    Validate report keys adhere to template report keys

    not all expected keys will show up in the report if they can't be found
    but we shouldn't have extra keys that aren't defined
    """
    assert len(report) <= len(expected_keys)
    for key in report:
        assert key in expected_keys


# tests outconf profiles for non-docker operations
@pytest.mark.parametrize(
    "test_config_file",
    [
        ("profiles/empty_profile.c4m"),
        ("profiles/default.c4m"),
        ("profiles/minimal_profile.c4m"),
        ("profiles/large_profile.c4m"),
    ],
)
@pytest.mark.parametrize(
    "use_embedded",
    [
        True,
        False,
    ],
)
@pytest.mark.parametrize("copy_files", [[LS_PATH]], indirect=True)
def test_profiles(
    copy_files: list[Path],
    chalk_copy: Chalk,
    test_config_file: str,
    use_embedded: bool,
):
    bin_path = copy_files[0]
    configs = merged_configs(CONFIGS / test_config_file)

    # call chalk load on test config
    chalk_copy.load(CONFIGS / test_config_file, use_embedded=use_embedded)

    # insert report should have keys listed
    insert = chalk_copy.insert(bin_path)
    validate_chalk_report_keys(insert.report, configs["insert"])

    # check that binary has the correct chalk mark
    chalk_mark = ChalkMark.from_binary(bin_path)

    # no matter what's defined in the profile, minimal key set below needs to be in chalk mark
    minimal_chalk = {
        "MAGIC",
        "CHALK_ID",
        "CHALK_VERSION",
        "METADATA_ID",
    }
    for key in minimal_chalk:
        assert key in chalk_mark
    logger.info("chalk insert config", config=configs["insert"]["mark_template"])
    # validate all keys (minimal+rest) in the chalk mark profile
    validate_report_keys(chalk_mark, configs["insert"]["mark_template"] | minimal_chalk)

    # extract
    extract = chalk_copy.extract(bin_path)
    validate_chalk_report_keys(extract.report, configs["extract"])

    # exec
    exec_proc = chalk_copy.exec(bin_path)
    validate_chalk_report_keys(exec_proc.report, configs["exec"])

    # delete
    delete = chalk_copy.delete(bin_path)
    validate_chalk_report_keys(delete.report, configs["delete"])<|MERGE_RESOLUTION|>--- conflicted
+++ resolved
@@ -246,11 +246,8 @@
     "dump",
     "setup",
     "docker",
-<<<<<<< HEAD
+    "login",
     "logout",
-=======
-    "login",
->>>>>>> fc216884
 }
 
 
