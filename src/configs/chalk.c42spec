##
## Copyright (c) 2023, Crash Override, Inc.
##
## This file is part of Chalk
## (see https://crashoverride.com/docs/chalk)
##

## This is the con4m specification to enable con4m to automatically
## validate chalk config files.

default_key_priority := 4611686018427387904  # 2^62.

# These are the valid command-line commands.
valid_chalk_cmds     := ["help", "insert", "extract", "delete", "config",
                         "load", "dump", "docker", "version", "env", "exec",
<<<<<<< HEAD
                         "setup", "docgen", "logout"]

all_cmds_that_insert := ["insert", "build", "load", "setup", "logout"]
=======
                         "setup", "docgen", "login"]

all_cmds_that_insert := ["insert", "build", "load", "setup", "login"]
>>>>>>> fc216884

# Beyond valid chalk commands, these can generate reports.
other_report_ops     := ["build", "push", "heartbeat"]
tool_types           := ["sbom", "sast"]
valid_log_levels     := ["verbose", "trace", "info", "warn", "error", "none"]
key_types            := ["Chalk-time Host", "Chalk-time Artifact",
                         "Run-time Artifact", "Run-time Host"]
known_sink_filters   := ["log_level", "log_prefix", "pretty_json",
                         "fix_new_line", "add_topic", "wrap"]

# This is the enum for key types.   See 'key' object documentation below
# for more details.
#
enum ChalkTimeHost, ChalkTimeArtifact, RunTimeArtifact, RunTimeHost

# The four types of metadata keys are collected at different points in
# a chalk run, thus there are different callbacks a plugin much
# implement for each type of key.
#
# The plugins must declare the keys they delcare for
# each phase, so that the system can decide whether to even to
# load the plugin and call into it.
#
# The four types (from the four constants above) are:

# 1) ChalkTimeHost: Collect before we start chalking artifacts.
#
#                   This could include things that *might* be different on
#                   a per-artifact basis, but where our collection isn't yet
#                   good enough.
#
# 2) ChalkTimeArtifact: While we are processing artifacts, before adding
#                       the chalk mark.

# 3)RunTimeArtifact: Always collected after an operation on an artifact,
#                    but before processing the next artifact.
#                    These *cannot* include Chalk-time keys.

# 4) RunTimeHost:   Collected after all artifacts are processed.
#                   Nothing here can be chalkable.
# These are just used internally as part of validation routines.

# CC == collection context, meaning where are we in the collection process.
# pre-run is when chalk-time host keys are collected,
# artifact collection is chalk-time artifact keys are collected,
# post-chalk is after an artifact has been processed
# post-run is after ALL artifacts have been processed

enum CCPreRun, CCArtifact, CCPostChalk, CCPostRun

# Make these available through future configuration stacks.  Enums are
# automatically avalable.
#
# At some point, I'm going to change this in con4m to automatically
# export.

export default_key_priority, valid_chalk_cmds, all_cmds_that_insert
export known_sink_filters, other_report_ops

object key {
  # TODO: no callbacks or value fields when system is set on the keyspec.
  user_def_ok:   false
  gen_fieldname: "keys"
  gen_typename:  "KeyConfig"
  gen_setters:   false
  doc:           """

These objects are used in reporting templates and chalking templates
to help determine what to produce. The two fields in this object are:

- `use`, which controls whether a report or a chalk mark will contain
the metadata (if it can be found); and

- `order`, which, sets the order in which items are output.

See the Chalk Config File guide, or on the command line `chalk help
keys` for lists of metadata keys, or `chalk help key KEYNAME` for all
information on a single key (this actually searches the table for all
instances of the string in the table).
"""

  field use {
    type:     bool
    default:  true
    doc: """
Whether to include the specific key when the template is applied.
"""
  }

  field order {
    type:     int
    require:  false
    doc:      """
Used to set the output order. If not provided, this will inherit
the normalization order from the associated keyspec.
"""
  }
}

object mark_template {
  user_def_ok:   false
  gen_fieldname: "markTemplates"
  gen_typename:  "MarkTemplate"
  gen_setters:   false
  doc: """

# Chalk Mark Templates

Chalk decides what metadata keys should be added to a chalk mark based
on what keys are listed in the active `mark_template`. You can
configure a mark template for any command that creates chalk marks,
currently:

- `chalk insert` (the *insert* operation)
- `chalk docker build` (the *build* operation)
- `chalk setup` (the *setup* operation)
- `chalk load` (the *load* operation)

Just because a key is added in a mark template doesn't mean that the
mark will contain the key; the requested metadata needs to be
available at Chalk time. If it doesn't exist, Chalk omits the data
instead of adding empty value to the output.

Chalk marks are always output as JSON objects. The following keys are
required to be in a Chalk mark and will always be added, even if not
listed in the active `mark_template` (or even if turned off in the
template):

- `MAGIC`
- `CHALK_ID`
- `CHALK_VERSION`
- `METADATA_ID`

## Existing Chalk Mark Templates

Chalk ships with several templates you can use for your chalk marks,
depending on what information you want to keep around in your
artifacts.

You can list available templates and see what keys they set by running
`chalk help templates`.

If you wish to switch out the template that is being used for a
particular chalking operation, you need to reconfigure the operation,
which is done by setting the `mark_template` field in the operation's
`outconf` seciton, as shown below.

If you don't like any of the existing templates, you can easily edit
the ones provided, or create your own.

## Editing Chalk Mark Templates

Let's say you're using the default chalk mark template for insertion,
but you have enabled SBOMs and you don't like they're not written into
chalk marks!

The default `mark_template` object for insertion is called
`mark_default`. For each key you want the template to use, you add a
`key` object in it, with the name of the key, and set it's `use` field
to `true`.

Let's say that you also HATE that we write the `ARTIFACT_TYPE` in by
default, because, hey, that's redundant! You just have to set the
appropriate field to `false`.

The following configuration will do it!

```
mark_template mark_default {
  key SBOM {
    use: true
  }

  key ARTIFACT_TYPE {
    use: false
  }
}
```

In the Chalk config file, the above syntax doesn't overwrite the
entire existing template.  The above syntax is 100% equal to:

```
mark_template.mark_default.key.SBOM.use          = true
mark_template.mark_default.key.ARTIFACT_TYPE.use = false
```

> ❗ The Chalk config file treats dot assignments and sections the
  same.  The two notations are 100% interchangable. And, the colon and
  the equals sign are the same thing.


Similarly, you can go for a combination of the two styles:

```
mark_template mark_default {
  key.SBOM.use         = true
  key.ARTIFACT_TYPE.use: false
}
```
> ⚠️ Mark templates only accept metadata keys available at
  'chalk time'. Such keys are distinguished from 'run time' keys by
  their first character. Run-time keys always start with an
  underscore, whereas chalk-time keys do not.

## Creating New Chalk Mark Templates

You can use the exact same syntax as above to define new
templates. Any key you do not explicitly specify to use will NOT be
used, unless it's required in chalk marks.

> ❗ There are a few required fields (incluing `MAGIC`, `CHALK_ID` and
  `METADATA_ID`), that you do not have to specify. Even if you try to
  turn them off, they will still be added to a chalk mark.

Once you have added a new mark template to your configuration, all you
have to do to apply it is add your new report name into the
appropriate `outconf` field, as discussed below.

"""

  field shortdoc {
    type:     string
    require:  false
    doc: """
A short description of the template, shown when running `chalk templates`.
"""
  }

  field doc {
    type:     string
    require:  false
    doc: """
This field will be shown when showing the full template in help documentation.
"""
  }

  allow key {}
}

object report_template {
  user_def_ok:   false
  gen_fieldname: "reportTemplates"
  gen_typename:  "ReportTemplate"
  gen_setters:   false
  doc: """

# Report Templates

Report templates specify what metadata gets added into reports. You
can use them for configuring what the primary report for any operation
will try to report. Similarly, you can use them to create custom
reports.

In many ways, report templates are similar to Chalk mark
templates. There are out-of-the-box templates that are also seen via
`chalk help templates`. You can edit them or replace them in the same
way.

The major difference is that report templates can contain ANY key,
whereas mark templates are limited to what's available at chalk
time. For an operation that inserts chalk marks, the data collection
for reporting is done after chalk marks are written, so keys only
available once an artifact is processed become available in the
report.

Similarly, when reporting in production environments with the `chalk
exec` command or the `chalk extract` command, you can report on any
available operational metadata from any one run of Chalk.

> ⚠️ When report templates are applied, chalk-keys are handled
  differently, depending on the operation. For insertion operations,
  they report what *would have been chalked* (there is no requirement
  for your report to bubble up the fields actually chalked).  Other
  operations report these keys only if they're extracted from
  artifacts.

To use the above template, we'd just have to tell the system when to
use this template, as described below.
"""

  field shortdoc {
    type:     string
    require:  false
    doc: """
A short description of the template.
"""
  }

  field doc {
    type:     string
    require:  false
    doc: """
This field will be shown when the running command `chalk template [your_report_name]` (which also shows the current keys that are configured for that reporting template).
"""
  }

  allow key {}
}

object tool {
   user_def_ok:   true
   gen_fieldname: "tools"
   gen_typename:  "ToolInfo"
   gen_setters:   false
   doc:           """

Tool sections allow you to automatically run external tools for
collecting metadata, for tool types that are known to chalk (This
doesn't preclude chalk from providing its own collection for these
keys in the future).

Some of these tools are pre-configured with chalk, but you can also
add your own tool sections, as long as you provide appropriate
information in the config file via con4m callbacks.

Current tool classes are `sbom` and `sast`:

- `sbom` tools collect SBOM information on a per-artifact basis.
- `sast` tools perform static analysis, and give a SARIF-formatted output.

You can run multiple tools of the same kind. Each tool metadata key
returns a key-value pair, the keys representing tools as named in the
configuration file, and the value being the output in string format:

- SBOMs are expected be returned in CycloneDX format. The appropriate
  metadata key these will be reported through, is `SBOM`.
- SAST output is expected to be returned in the SARIF format.

Note that chalk itself is not currently validating the format, but the
tools that ship with chalk (see `chalk config`) currently respect it
(with appropriate escaping to marshal them into a JSON string).

"""

   field enabled {
     type:     bool
     default:  true
     doc:      "If this is set to false, the tool is never run."
   }

   field kind {
     type:       string
     require:    true
     choice:     tool_types
     write_lock: true
     doc:        "Specifies which kind of tool this is."
   }

   field runs_once {
     type:       bool
     default:    true
     write_lock: true
     doc:        "Does the tool implementation get invoked per-artifact or per-run?"
   }

   field priority {
     type:     int
     default:  50
     range:    (0, high())
     doc:      """
Prioritizes the order tools get called in. Lower numbers are higher priorities.
"""
   }

   field stop_on_success {
     type:     bool
     default:  false
     doc:      """
Use this if you only want to run one tool, but want to try a number of
tools until one is found. Specifically, If a tool sets this and runs
successfully, no tool of the same kind that has a lower priority will
run at all.
"""
   }

   field get_tool_location {
     type:     func (string) -> string
     require:  true
     doc:      """
A callback used when implementing tools. This must return the path to
the tool, after searching for it.  The argument will pass any
operation-specific context if a tool might be called with different
contexts that might require different actual tools.  Specifically, the
path will be passed for all existing tool types.

There is a generic implementation of this called `do_which` that can
be used directly, or can be called if you want to do something fancier.
"""

   }

   field attempt_install {
     type:     func (string) -> bool
     require:  true
     doc:      """

A callback used when implementing tools.  You must implement this for
any new tool you add, even if you have no intention of ever attempting
an actual installation (in which case, it can simply return false).
get_tool_location() will be called again if the install is reported
to be successful.

`get_tool_location()` will be called again if the install is reported to be successful.

See the Chalk Config File builtins reference or `chalk help builtins` for functions that can help, including ones for file access, execution, etc.
"""
   }

   field get_command_args {
     type:     func (string) -> string
     require:  true
     doc:      """
Given the artifact path and an argument determined based on the metadata-key, return the command-line (`argv` minus program name) that we should run. This is passed to the system shell; Note that we do not run w/ privs even if chalk is `setuid()`
"""
   }

   field produce_keys {
     # exit code, output
     type:     func (string, int) -> dict[string, string]
     require:  true
     doc:      """
Given the exit code and output from running the command line, return the appropriate value. You're expected to return the chalk key name from the keyspec object, and the value. For instance, when implementing an SBOM tool, `return {"SBOM" : "..."}`, even though this will get lifted to `{"SBOM" : {"yourtool" : "..."}}` once multiple tools are processed.

Note that if tool execution fails, or there is no output, you can
return no value.  If you want to output an error, warning, or
informational statement, you can add the key "error", "warn", or
"info" (must be lower case to distinguish from metadata keys).

If the "error" key is present, this will also be taken as a tool
failure, and no other keys will be checked.
"""
   }

  field doc {
    type:     string
    require:  false
    hidden:   true
  }
}

object keyspec {
  user_def_ok:   false
  gen_fieldname: "keyspecs"
  gen_typename:  "KeySpec"
  gen_setters:   false
  doc:           """
The keyspec section is where you define critical metadata about chalk
keys.  The spec can even specify the value of the key.

There are four different kinds of keys:

<table>
<thead><tr><th>Kind</th><th>Description</th></tr></thead>
<tbody><tr><td>Chalk-Time Host</td><td>
Keys collected at chalk time only, that are per-host data. They're
collected before chalking any software artifacts.
</td>
</tr><tr><td>Chalk-Time Artifact</td><td>
Keys collected while chalking an artifact, before performing the chalk
operation.  Plugins can provide these early, if the value is destined
to be the same for every artifact, unless the keyspec field
"never_early" is true.
</td>
</tr><tr><td>Run-time Artifact</td><td>
Per-artifact keys that are *not* available at chalk time. They can
generally be collected for any operation, and are collected right
after any artifact is processed.
</td>
</tr><tr><td>
</td>Run-Time Host<td></td>
Per-run keys that are not available for chalking, and also are never
expected to be artifact-specific.  They're collected after any
artifacts are processed.
</tr>

For clarity as to what is chalkable, all keys that are NOT chalk-time
keys start with a leading _. No chalk-time keys may start with _.

Chalk defines many metadata keys, but you may also define your own, by
adding your own keyspec sections, as long as they start with either
`X-` (for keys that can appear in a chalk mark), or `_X-` (for keys
that are unchalkable metadata, often per-run keys).

Some fields in keyspecs will be overridable; for instance, you can set
default values or change output order priorities for many
keys. However, there will be some keys where the implementation must
be handled by the system to be conformant, or where there are
technical considerations the output should mirror (for instance, the
SIGNATURE should really go after everything being signed).

Generally, when reviewing specific keyspecs at the command line with
`chalk help key KEY_NAME`, when they have fields with `write_lock`
set, those fields will not be overwritable.

"""

  field required_in_chalk_mark {
    # Required fields apply only to what must go into a chalk mark.
    type:        bool
    default:     false
    write_lock:  true
    doc:         """
This field will only be true for keys that MUST be in a bare-minimum
chalk mark (even if the chalk mark is not inserted directly into the
artifact; so called 'virtual' chalk marks are expected to be put
elsewhere, but must still contain at least required keys.
"""
  }

  field required_in_self_mark {
    type:        bool
    default:     false
    write_lock:  true
    doc:         """
This field is true in keys that must be set when self-chalking.
"""
  }

  field kind {
    type:        int
    require:     true
    write_lock:  true
    range:       (ChalkTimeHost, RunTimeHost)
    doc: """
Specifies which of the four chalk key types applies for this key. While this
is an integer, there's an enumeration defined you can use:

ChalkTimeHost, ChalkTimeArtifact, RunTimeArtifact, RunTimeHost
"""
  }

  field never_early {
    type:        bool
    default:     false
    write_lock:  true
    validator:   func never_early_check
    doc: """
True for keys of kind `ChalkTimeArtifact` where it would never make
sense for a plugin to assign the same value to all keys.  For
instance, the repo URI *could* be different per-artifact, but it's
perfectly reasonable for a plugin to not check the repo on each
artifact, and assume the one in the CWD.

If metadata whose keys have `never_early` set to `false` are
placed in the host report but not the artifact report, then
they will only show up in the host report if the plugins
report them pre-chalking, or if every single chalk has the
same value.  Otherwise, the value will be skipped.

If you add to both the host and artifact report, host will
be preferred, but it will still show up per-artifact if
appropriate.
"""
  }

  field type {
    type:       typespec
    require:    true
    write_lock: true
    doc: """
The data type associated with the key. Generally, all keys should map
clearly to types supported by JSON.
"""
  }

  field standard {
    type:        bool
    require:     false
    stack_limit: 0
    hidden:      true
    doc:         """
Standard keys are those that are part of either the Chalk spec, or
the chalk internals (keys that start with $).  Non-standard keys
must meet the naming rules for user-defined keys.
"""
  }

  field system {
    type:       bool
    default:    false
    write_lock: true
    doc:        """
System keys may not be user-set, other than via the system plugin, or other
parts of the system implementation not part of the plugin system.  These keys
can never be redefined directly (though some may be indirectly set in codecs
by the methods they implement).
"""
  }

  field conf_as_system {
    type:        bool
    default:     false
    stack_limit: 0
    hidden:      true
    doc:         """
True if the value of a system key can actually be set by the conffile value
or callback field.  This is really an internal thing.
"""
  }

  field codec {
    type:       bool
    default:    false
    write_lock: true
    doc: "Codec keys may only be provided by codecs (and MUST be provided)."
  }

  field value {
    type:       "type"
    require:    false
    doc:        """
If nothing overrides, the conffile plugin will add these in.  Cannot appear
with a 'callback' field.
"""

  }

  field callback {
    type:       func (string) -> `x
    require:    false
    validator:  func key_callback_check
    doc:        """
If nothing overrides, the conffile plugin will call this for a value.  Cannot
appear with a 'value' field.
"""
  }

  field since {
    type:       string
    require:    false
    write_lock: true
    doc: "Version of the standard in which this key first appeared."
  }

  field normalized_order {
    type:        int
    default:     default_key_priority
    range:       (0, high())
    doc: """
The normalization order used for signing and hashing metadata.
This only works for built-in keys; everything else is given the same
priority and should be sorted alphabetically.
"""
  }

  field apply_substitutions {
    type:        bool
    default:     false
    write_lock:  true
    doc: """
For variables where this is true, the system will, immediately before signing
and computing a metadata hash, apply any appropriate variable substitutions.
Currently supported variable substitutions are:

| Token | Result |
|-------|--------|
| `{chalk_id}` | value of CHALK_ID |
| `{now}` | value of TIMESTAMP |
| `{path}`     | value of ARTIFACT_PATH |
| `{hash}`   | value of HASH |
| `{tenant}` | value of TENANT_ID |
| `{random}` | value of CHALK_RAND |


Note that these substitutions currently only are applied at chalk time, and for keys where it's mentioned in the documentation, mainly keys that are for URIs, like `BUILD_URI`.
"""
  }

  field doc {
    type:     string
    require:  false
    hidden:   true
  }

  field shortdoc {
    type:     string
    require:  false
    hidden:   true
  }

  exclusions {
    value: "callback"
  }
}

object plugin {
  gen_fieldname: "plugins"
  gen_typename:  "PluginSpec"
  user_def_ok:   false
  gen_setters:   false

  field priority {
    type:     int
    default:  50
    range:    (0, high())
    doc: """
Plugins are called in priority order (lower numbers are higher
priority).  You can redefine this field for most of the builtin
plugins, with the exception of the system plugins that wrap the
process (particularly to ensure that all data is available both for
other plugins that might need it, and for metadata signing, which must
therefore come last).
"""
  }

  field ignore {
    type:    list[string]
    default: []
    doc:     "Keys from this plugin the user wishes to ignore."
  }

  field codec {
    type:       bool
    default:    false
    write_lock: true
    doc:        "This key must be set for all codecs."
  }

  field pre_run_keys {
    type:       list[string]
    default:    []
    write_lock: true
    validator:  func pre_run_key_check
    doc: "List of keys this plugin provides before our artifact collection."
  }

field artifact_keys {
    type:       list[string]
    default:    []
    write_lock: true
    validator:  func chalk_key_check
    doc:        """
List of keys this plugin provides during artifact collection.
If they are chalkable keys, they must only be provided during
chalk operations.  Non-chalkable per-artifact keys can always
be provided here if appropriate.
"""
  }

  field post_chalk_keys {
    type:       list[string]
    default:    []
    write_lock: true
    validator:  func post_chalk_key_check
    doc:        """
List of keys this plugin provides after an artifact is chalked,
before the next artifact is processed.
"""
  }

  field post_run_keys {
    type:       list[string]
    default:    []
    write_lock: true
    validator:  func post_run_key_check
    doc:        "List of keys this plugin provides after a run completes."
  }

  field enabled {
    type:    bool
    default: true
    doc:     """
Setting this field completely disables a plugin. Some plugins cannot be
disabled, including most built-in codecs and the system / metsys plugins.
"""
  }

  field overrides {
    type:      list[string]
    default:   []
    validator: func override_key_check
    doc:       """
This field can be used to specify keys where this plugin's value
should be taken, even if a value has already been collected for
the key.  This is invalid for system keys.
"""
  }

  field doc {
    type:    string
    require: false
    hidden:  true
  }
}

object sink {
  gen_fieldname: "sinks"
  gen_typename:  "SinkSpec"
  gen_setters:   false
  user_def_ok:   true
  validator:     func sink_object_check
  doc:           """

This object type is needed to add new data sinks to chalk. If you're
not a Chalk developer, this probably isn't going to be particularly
useful; Instead, use `sink_config` to configure a sink, and then
subscribe that configuration to a custom report or the default report.

For Chalk developers, when adding a sink to Chalk, the fields you add
should be the fields you may take as parameters in a
`sink_config`. All parameters will be of type `string`. If the
parameter is required, then set the value to `true`. If it is not
required, then set the value to `false`, unless you want to provide a
default value, in which case, set the value as a string.

The actual implementation of the sink isn't done in the config file;
this mostly just specifies properties, that are then statically
checked when corresponding `sink_config` objects are found.
"""

  field doc {
    type:    string
    require: false
    hidden:  true
  }

  field shortdoc {
    type:    string
    require: false
    hidden:  true
  }
}

object sink_config {
  gen_fieldname: "sinkConfs"
  gen_typename:  "SinkConfigObj"
  gen_setters:   false
  user_def_ok:   true
  validator:     func sink_config_check
  doc: """
## Configuring Output Destinations

Virtually all output in Chalk is handled through a 'pub-sub'
(publish-subscribe) model. Chalk "publishes" data to "topics".  To
listen to a topic:

1. Create a `sink_config`, which basically configures a specific
   output option, like a HTTP POST endpoint, an S3 bucket, or a log file.
2. Subscribe that configuration to the topic.
3. Optionally, unsubscribe any default configuration you'd like to remove.

All command reports are `published` to the `"report"` topic.  If you
subscribe a sink configuration to the `"report"` topic, then you'll
get the default report sent to the sink per your configuration.

Custom reports get their own topic, and when you create a custom
report (see below), you will specify any `sink_config` objects to
auto-subscribe to the report.

> ❗ All other pub-topics should be considered internal; re-configure
  with care.

The documentation for each sink type will indicate what fields can be and/or need to be provided in the `sink_config`.

The default, out-of-the-box configuration (which you can rewrite)
creates a `sink_config` named `default_out`, that is subscribed
to a log file, `~/.local/chalk/chalk.log`.

To remove it, simply add to your configuration:

`unsubscribe("report", "default_out")`

> ☺ You can have multiple sinks configured simultaneously to send the
  report to multiple places (and the default configuration can do that
  via the above environment variables). If you want to send a
  different set of data, use a custom report instead.

"""

  field enabled {
    type:    bool
    default: true
    doc: """
Set to false to leave in the config but disable it.
"""
  }

  field filters {
    type:    list[string]
    default: []
    validator: func sink_filter_check
    doc: """
Filters to install.  Valid options are:

| Filter Name | Description |
|-------------|-------------|
| `log_level` |  Used for reporting to the log sink, this completely filters out messages that aren't as 'important' as the current log level. The default output configuration has this installed. |
| `log_prefix` | Used to add the name of the log level to log messages. This is added in the default log configuration. |
| `pretty_json` | Assumes the input is JSON, and then formats it for human output, mainly adding newlines and a bit of indentation. |
| `fix_new_line` | Add a newline to the end of any published message if it doesn't already have one. |
| `add_topic` | Not used by default, but adds a header to any message noting the topic. |
| `wrap` | Wrap text, taking the current terminal width into account. |

"""
  }

  field sink {
    type:       string
    default:    ""  # Will cause this to get ignored.
    # Turning off, because attempts to copy the default config will generally
    # fail due to this, and it seems to lead to plenty of confusion that I do
    # not want.
    # write_lock: true
    doc: """
The base sink to use for this configuration; other attributes accepted
in this section are defined by the `sink` configuration named in this
field.
"""
  }
}

object outconf {
  gen_fieldname: "outputConfigs"
  gen_typename:  "OutputConfig"
  gen_setters:   false
  user_def_ok:   false
  doc:           """

## Changing reports for operations

Each chalk operation that reports metadata will have one or more
associated `outconf` sections in the configuration. These sections do
only two things:

1. Specify which Chalk mark template to use for insertion (if the
   operation does insertion).

2. Specify what template to use when deciding which keys to report on
for a given operation (for the default operation report)

> ❗ Chalk marks are only inserted as part of the following operations:
  `insert`, `build`, `load` and `setup`

For specifying a chalk mark template, set the `outconf` section's
`mark_template` field to the name of the mark template you defined (it
must be a `mark_template` object). For specifying a report, just set
the `report_template` field.

As a simple example, to install a new report that completely redoes
the output when running `chalk exec`, if you've added a template for
this called `my_exec` you can install it with:

```
outconf exec {
  report_template: "my_exec"
}
```

That's it.

## More `outconf` detail

There isn't a one-to-one mapping between commands and reports, because
a few commands can produce multiple reports

For instance, `chalk docker` can produce the following:

 - A `build` report, when running `chalk docker build`
 - A `push` report, when running `chalk docker push` without a build operation.
   This report by default collects very little data, but it can critical for linking the built image to deployed images (as a `docker push` generally changes the image ID, without changing the contents inside the container).
 - A `docker` report *can* be produced to log any other docker command, though the `outconf` for this report has no value set by default.

Similarly, `chalk exec` can produce two reports:

 - An `exec` report that runs shortly after Chalk spawns a command.
 - A periodic `heartbeat` report.

The report name is always specified in the `_OPERATION` metadata
key. The `outconf` section requires the **report name**, not the
command that causes the report to run.

Out of the box, Chalk defines default templates that you can edit. If
you edit the template(s) already in use by an outconf section, you
don't need to do anything else. However, if you wish to switch to a
different template, or to create your own template, you will need to
change the appropriate `outconf` section to point to the new template.

"""

  field mark_template {
    type:      string
    default:   ""
    validator: func outconf_mark_template_check
    doc:       """
This field is only allowed for commands that create chalk objects,
and governs what will be put into the chalk mark. The template named in
this field must consist only of chalk-time keys. That is, no keys with
underscores are allowed!
"""
  }

  field report_template {
    type:      string
    default:   ""
    validator: func outconf_report_template_check
    doc:       """
The named template is used for when reporting on per-artifact any
information, so works with any command. If both this field and the
'invalid_chalk_report' field are defined, then this template gets used
when the extracted chalk mark fully validates.  That DOES generally
require you to be using signatures, though at some point we may
optionally allow validation to be considered 'successful' only if the
integrity check passes, even if this makes marks forgable.
"""
  }

  field doc {
    type:     string
    require:  false
    hidden:   true
  }
  doc: """
Specifies what reporting templates to use for I/O on a per-command
basis. Only valid chalk commands are valid section names.
"""
}

object custom_report {
  gen_fieldname: "reportSpecs"
  gen_typename:  "ReportSpec"
  gen_setters:   false
  user_def_ok:   false

  doc:           """
## Adding additional reports

A `custom_report` section allows you to create secondary reports for
whatever purpose. For instance, in the default Chalk configuration,
the *primary* report logs to a file, but a secondary report gives
summary information on the terminal.

Similarly, you could use a custom report to send summary statistics to
a central server. The report could even contain absolutely no data,
just providing a marker for when chalk successfully runs.

Or, you can use this to implement a second report that goes to a
different output location. For instance, you might want to send large
objects to cheap storage (SBOM and SAST output can get large), or send
more detailed logging to a data lake, or send a tiny bit of data to a
third party vendor.

You might consider a custom report as a failsafe, too.  For instance,
when reporting from immutable or short-lived environments, you won't
want to use the built-in `report cache`, and should hedge against
network connectivity issues.

However! A custom report isn't even necessary if you just want to send
the default report to two places. Instead, you can simply add a second
`sink_config`, and independently subscribe that second sink
configuration to the `report` topic.  When a topic publishes, *all*
subscribers get sent the report.

### Using Custom Reports

Custom reports require the following:

1. You must set the `report_template` field, which must be a string naming
valid `report_template`, per above.
2. You must associate an output method, by first configuring an output
sink (done via a `sink_config` section), and then add it to the
custom report's `sink_configs` field (which is a list of valid sink
configurations to get the report)
3. You can specify when the custom report should be run, based on what
primary report runs, by adding the `use_when` field. This field is a
list of strings which can contain any of the report names used in an
outconf section (the same ones produced in the chalk `_OPERATION` key).

If you omit `use_when`, the report will run for any chalk command that
generates a report as a matter of course.

Additionally, you can set the `enabled` field to `false` if you want
to disable it (it's true by default).

> ❗ Sink configurations can have different requirements to set
  up. Within Chalk, see `chalk help sinks` for more details.

Putting it all together, here's a simple example of adding a custom
report that simply logs new `METADATA_ID`s to a log file whenever
chalking occurs:

```
report_template mdlog_report {
  key.METADATA_ID.use = true
}

sink_config mdlog_file {
  sink: "file"
  filename: "./mdlog.jsonl"
}

custom_report mdlog {
  report_template: "mdlog_report"
  sink_configs:    ["mdlog_file"]
  use_when:        ["insert", "build"]
}
```

We can test this configuration by putting it in `test.cfg` then:

```
chalk load test.cfg
echo "#!/bin/bash" > test_mark
chalk test_mark
cat mdlog.jsonl
```

You should see a line like:

```
[ { "_CHALKS" : [{ "METADATA_ID" : "0ZEQCN-N3RF-EQ87-MW1N74" }] } ]
```
"""

  field enabled {
    type:      bool
    default:   true
    doc:       """
For any custom report, this field must be set to `true` for chalk to run the report.
Even for the built-in audit report, if you override this field, the audit report will not run, even if you've set the option to enable
auditing.

Custom reports never chalk; you must use the appropriate `outconf` report.
"""
  }

  field report_template {
    type:      string
    default:   ""
    validator: func custom_report_template_check
    doc:       """
The named template is used to determine which metadata keys will be
used in any report.  The named template can contain any metadata key.
"""
  }

  field sink_configs {
    type:      list[string]
    require:   true
    validator: func sink_list_check
    doc: """
A list of sink configurations that should be subscribed to this report.
Basically, this controls where your report will output.
"""
  }

  field use_when {
    type:      list[string]
    default:   ["*"]
    validator: func use_when_check
    doc:       """
This field allows you to specify (without conditional logic in the
configuraiton file), the chalk commands that will trigger this report.
That is, if the current chalk command is not in this list, then the
report will NOT run.

If not specified, reports apply to any command that reports.
"""
  }

  field doc {
    type:     string
    require:  false
    hidden:   true
  }
}

singleton extract {
  gen_fieldname: "extractConfig"
  gen_typename: "ExtractConfig"
  gen_setters: false
  user_def_ok: false
  doc: """

These are configuration options specific to how container extraction
works for containers (plenty of the global options apply to
extraction). Currently, the only options involve how we handle looking
for chalk marks on images, particularly since extracting large docker
images to look for marks in the top layer isn't necessarily fast.

If you have code signing set up, marks will be added locally on build,
but when you push, we will add a signed attestation using the In Toto
standard (and the Cosign tool for the moment).  Such marks are MUCH
faster to accss reliably. and are the preferred method. See the `chalk
setup` command.

"""

  field ignore_unsigned_images {
    type:    bool
    default: false
    shortdoc: "Ignore unsigned images"
    doc: """
When running a scan of all images, if this is `true`, Chalk only will try to extract Chalk marks from locally stored images if the image has a Chalk signature added via cosign attestations.

By default we skip unsigned images, because the process (necessarily) involves downloading the container image.
"""
  }

  field search_base_layers_for_marks {
    type:    bool
    default: false
    shortdoc: "Extract marks from containers"
    doc: """
When extracting from images when `ignore_unsigned_images = false`, Chalk will start by checking for a digital signature containing the Chalk mark in the repo, when available.
<p>
But if there's no signature, assuming `ignore_unsigned_images` is true, Chalk looks in the top layer of the file system.
<p>
When no Chalk can be found in either place, if this attribute is set to true, we'll look at the other layers in the image and report the `CHALK_ID` and `METADATA_ID` of the topmost layer with a mark, using the `_FOUND_BASE_MARK` key (the image itself is said to be unchalked; it's more about being able to use knowledge of a chalked base image).
<p>
Note that this does nothing unless `ignore_unsigned_images` is false.
"""
  }
}

singleton docker {
  gen_fieldname: "dockerConfig"
  gen_typename:  "DockerConfig"
  gen_setters:   false
  user_def_ok:   false
  doc: """
These are configuration options specific to how Chalk will behave when
running the `chalk docker` command.
<p>
We recommend having `chalk` be installed in such a manner as to *wrap*
`docker`. This means nobody doing a build or push will need to worry
about any sort of setup or configuration.
<p>
In such a scenario, `chalk` will automatically and transparently call
`docker` for you. With these options, you can configure what data gets
captured, but you can also add labels or environment variables
automatically into the container.
<p>
Additionally, you can automatically *wrap* your containers to enable
chalk to collect data when the container starts up (or beyond).
<p>
The behavior for execution time is configurd in the `exec` section.
<p>
Note that if a docker operation that chalk wraps ever fails, Chalk
will run it again without itself in the way. Such cases are the only
times in the default configuration where error messages are logged to
the console (when running `chalk docker`).
"""
  allow getopts

  field wrap_entrypoint {
    type:    bool
    default: false
    shortdoc: "Automatically wrap entrypoints"
    doc:     """
When running the docker command, this option causes `chalk docker build` to
modify containers to, on entry, use `chalk exec` to spawn your process.

Note that, by default, Chalk will use its own binary for the wrapping, unless
it sees an arch flag and determines that this is the wrong binary.

In such a case, you should have a binary available for the
architecture you are building for to copy in, which can be specified
via the `arch_binary_locations` field.

Note that *either* we need to be able to copy the chalk binary into
the context directory before invoking Docker, or you need to be on a
version of Docker that accepts `--build-context`, otherwise the
wrapping will fail (though just the wrapping).

The configuration of the chalk process inside the container will be
inherited from the binary doing the chalking.

If, when wrapping, your chalk binary is using an external
configuration file, that file will NOT get used inside the
container. The wrapped binary currently only uses the embedded
configuration present in the binary in the time of the wrapping.
"""
  }

  field arch_binary_locations {
    type:     dict[string, string]
    require:  false
    shortdoc: "Locations for entrypoint binaries"
    doc: """
Whenever Chalk does automatic entry-point wrapping, it uses its own
binary and its own `exec` config to move into the entry
point. However, if the container being built is of a different
architecture, it cannot do that.

If this field is set, it maps docker architecture strings to locations
where the configured Chalk binary lives for the platform. Currently,
this only accepts local file system paths, so the binary must be
local.

If there isn't an architecture match, and no binary can be found per
this field,

Keys are expected in "Os/Architecture/Variant" form, eg:
"linux/arm64", "linux/amd64", "linux/arm/v7" etc.

Note that Chalk itself is only targeted for a subset of the platforms
that officially support Docker, specifically Linux on arm64 and amd64
(no Windows yet). If an entrypoint wrapping is performed on any
architecture not in this set (bravo for getting Chalk to build!), it
will still refuse to copy itself in, except via this configuration
field.
"""
  }

  field label_prefix {
    type:    string
    default: "run.crashoverride."
    shortdoc: "Prefix for added labels"
    validator: func label_prefix_check
    doc: """
When docker labels are used, they are supposed to have a reverse-DNS
prefix for the organization that added them. You generally should add
your own organization here.
"""
  }

  field label_template {
    type:    string
    default: "chalk_labels"
    validator: func label_template_check
    shortdoc: "Auto-added label template"
    doc: """
The named `mark_template` guides what labels will be automatically
added to docker images when we successfully chalk them. The only
allowed keys are Chalk-time keys. And, if the metadata is not
available, then no key will be added.

For instance, the `HASH` key cannot currently appear in docker chalks,
because it is not available for chalk-time, so will not appear as
a label.  But, you can add `METADATA_ID`, `CHALK_ID`, etc. or anything
else that is collectable before the build.
"""
  }

  field custom_labels {
    type: dict[string, string]
    require: false
    validator: func custom_labels_check
    shortdoc: "Custom labels"
    doc: """
Any labels added here will be added as a `LABEL` line to the chalked
container.  This will add `label_prefix` before the keys, and will not
add if the key is not an alphanumeric value.
"""
  }

  field report_unwrapped_commands {
    type:    bool
    default: false
    shortdoc: "Report on unwrapped commands"
    doc: """
If true, host reports will be generated for docker commands we do not wrap.
By default, we do not report.  If you set this to 'true', it's helpful to
have `_ARGV` in your report, to get more telemetry.

Note that failed chalk attempts get published to the 'fail' topic, and there
are no default output sinks subscribed to this topic.
"""
  }

  field report_empty_fields {
    type:     bool
    default:  false
    shortdoc: "Report on empty docker metadata"
    doc: """
Docker's internal reporting often gives results that are empty when
not set.  If this is on, such fields are elided on reporting.

"""
  }

  field additional_env_vars {
    type: dict[string, string]
    default: { }
    shortdoc: "Additional container environment variables"
    doc: """
When doing non-virtual chalking of a container, this will
automatically add an `ENV` statement to the *end* of the Dockerfile
passed to the final build. Keys may only have letters, numbers and
underscores (and cannot start with a number); the values are always
quoted per JSON rules.

If you want to add chalk-time metadata, have the value be the chalk
key, prefixed with an @.  For instance:

```
{ "ARTIFACT_IDENTIFIER" : "@CHALK_ID" }
```

will add something to the dockerfile like:

```
ENV ARTIFACT_IDENTIFIER="X6VRPZ-C828-KDNS-QDXRT0"
```
"""
  }
}

singleton load {
  gen_fieldname: "loadConfig"
  gen_typename:  "LoadConfig"
  gen_setters:   false
  user_def_ok:   false
  doc: """
Options that control how the `chalk load` command works.
"""

  field replace_conf {
    type:     bool
    default:  false
    shortdoc: "Replace on load"
    doc: """

When this value is true, the entire stored configuration file will be
REPLACED with the specified configuration, as long as that
configuration loads successfully.

Otherwise, the passed configuration is treated like a component:

1. If you are not using the component in your embbeded configuration
   already, it will be added to your config, and if it requires any
   parameters, you will be prompted to configure them.

2. If you are already using it, it will be updated, and you will be
   prompted to reconfigure any items necessary for the component.

This flag is ignored when running `chalk load default`, which will
_always_ reset the embedded configuration to the default.

"""
  }

  field validate_configs_on_load {
    type:        bool
    default:     true
    hidden:      true
    doc:         """
Suppress validation of configuration files on loading.  Please don't do this!
"""
  }

  field validation_warning {
    type:        bool
    default:     true
    shortdoc: "Show 'chalk load' validation warning"
    doc:         """
Show the (admittedly verbose) warning you get when running 'chalk load'.
"""
  }
}

singleton exec {
gen_fieldname: "execConfig"
gen_typename:  "ExecConfig"
gen_setters:   false
user_def_ok:   false
doc: """
When the `chalk docker` command wraps a container, it inserts a
version of itself into the container, to be able to do data collection
in the runtime environment. Although we do this by replacing the
docker entry point, the default behaves as if your workload was still
the entry point. It's called the same way, and stays PID 1, so when it
dies, the whole container dies.
<p>
The 'exec' command works by forking, and having the child do the chalk
reporting.  The wrapping process automatically calls chalk properly to
run the true entrypoint.  However, you can manually configure wrapping
in this section.
<p>
The `exec` command is the one used by automatic wrapping to spawn your
entry point, and begin runtime reporting. You can report a fixed
amount of time after startup, or you can configure periodic reports as
well.
"""

  field command_name {
    type:     string
    default:  ""
    shortdoc: "Exec: command name"
    doc: """
This is the name of the program to run, when running the 'exec' command.  This command will end up being the process you directly spawned; chalking happens in a forked-off process.

You must set a value for this variable or pass the --exec-command-name flag to be able to use the 'exec' command.
"""
  }

  field initial_sleep_time {
    type: Duration
    default: <<50 msecs>> # 1/20th of a second
    shortdoc: "Exec: initial sleep time"
    doc: """
Controls how long after exec + fork Chalk waits before collecting data
on the exec'd process for the first time.

When chalk is configured to be the parent after fork, it's important
to give ourselves enough time for the exec() to occur, so that the
child's process info doesn't look like Chalk.

When chalk isn't the parent, it's still not bad to allow some
initialization time; it improves the data collection. However, in this
scenario, short-lived containers could die and prevent us from
reporting, so it may be best to keep this well under a second in general.

See `get_heartbeat_rate` for the subsequent sleep period.
"""

  }

  field search_path {
    type:     list[string]
    default:  []
    shortdoc: "Exec: extra search directories"
    doc: """
While the 'exec' command does, by default, search the PATH environment variable looking for what you want to run, this array gets searched first, so if you know where the executable should be, or if you're worried that PATH won't be set, you can put it here.

Also, you can turn off use of PATH via exec.use_path, in which case this becomes the sole search path.
"""
  }

  field chalk_as_parent {
    type:    bool
    default: false
    shortdoc: "Chalk as parent process"
    doc: """
When running the 'exec' command, this flag sets up Chalk to be the parent process.  The Chalk default is to be the child process.  However, when execing a short-lived process running inside a container, there is no way for Chalk to keep itself alive as the child once the parent dies, unless the parent had previously intervened.

As a result, when this is set to true, during an 'exec' operation, Chalk forks and takes the parent role, and the child process execs.  Chalk does its work, then calls waitpid() on the process, and returns whatever exit value the exec'd process returned.

This can be set at the command-line with --chalk-as-parent (aka --pg-13)
"""
  }

  field reporting_probability {
    type: int
    default: 100
    validator: func validate_probability
    shortdoc: "Exec reporting probability"
    doc: """
When doing a 'chalk exec', this controls the probability associated with whether we actually send a report, instead of exec-only.  This is intended for high-volume, short-lifetime workloads that only want to sample.  It must be an integer percentage.
"""
  }

  field default_args {
  type:     list[string]
  default:  []
  shortdoc: "Exec: Default arguments"
  doc: """
When running chalk in 'exec' mode, these are the arguments that should, by default, be passed to the spawned process.

If command-line arguments are provided, you have three options:

1. Always send these arguments, and have any additional arguments be appeneded to these arguments.  For these semantics, set append_command_line_args to true.
2. Have the command line arguments REPLACE these arguments.  For these semantics, set override_ok to true.  This is chalk's default behavior, absent of any other configuration.
3. Disallow any command-line argument passing.  For this behavior, set both of the above variables to 'false'.

Setting both to 'true' at the same time is not semantically valid, and will give you an error message; nothing will run.
"""
  }

  field append_command_line_args {
    type:      bool
    default:   false
    shortdoc: "Exec: append command-line args"
    doc: """
When true, any command-line arguments will be appeneded to exec.default_args instead of replacing them.
"""
  }

  field override_ok {
    type:     bool
    default:  true
    validator: func exec_arg_semantics_check
    shortdoc: "Exec: override default_args"
    doc: """
When true, if the 'chalk exec' command has any arguments passed, they will replace any arguments provided in default_args.
"""
  }

  field use_path {
    type:    bool
    default: true
    shortdoc: "Exec: use PATH"
    doc: """
When this is true, the PATH environment variable will be searched for your executable (skipping this executable, in case you want to rename it for convenience).

If it is NOT true, set exec.searchpath to provide any locations Chalk should check for the executable to exec.
"""
  }

  field heartbeat {
    type:    bool
    default: false
    shortdoc: "Report heartbeats"
    doc: """
When this is true, Chalk will, after initial reporting, connect
periodically to post "heartbeat" reports. The beacon report frequency is
controlled by the `heartbeat_rate` field.
"""
  }

  field heartbeat_rate {
    type:    Duration
    default: <<20 seconds>>
    shortdoc: "Heartbeat rate"
    doc: """
When `heartbeat` is true, after any report, chalk will sleep the specified
amount of time before providing another heartbeat report.

Note that, when Chalk is running in a container, the container may
exit before any particular report completes, and can even kill one in
the middle of it posting.

When running outside a container, or if inside a container, but
running as a parent process, the heartbeat process will exit after a
final report, if the monitored process has exited.
"""
  }
}

singleton env_config {
  gen_fieldname: "envConfig"
  gen_typename:  "EnvConfig"
  gen_setters:   false
  user_def_ok:   false
  doc: """

This section is for internal configuration information gathering
runtime environment information when running with the 'env' command,
which is similar to the exec command, but where the exec command
executes a subprocess that is the focus of reporting, env just reports
on the host environment, and optionally any processes that you're
interested.

Eventually it (and the exec command) will allow you to specify process
patterns to explicitly report on as well.

"""

  field process_report_patterns {
    type:    list[string]
    default: []
    shortdoc: "Processes to report on"
    hidden: true
    doc: """
If passed, Chalk will match processes by name to report on, accepting
regular expression matches. It looks up processes via the system
facilities for process listing, and does try to look up the binary
from that, if it has access.

This is not yet implemented.
"""
  }
}

singleton source_marks {
  gen_fieldname: "srcConfig"
  gen_typename:  "SrcConfig"
  gen_setters:   false
  user_def_ok:   false

  doc: """
These options control whether and how source-code based artifacts are
marked, particularly executable scripting content.
<p>
Generally, the marking occurs by sticking the mark in a comment.
<p>
Currently, the intent for source marking is to mark content that will
be shipped and run in source code form. While you *can* mark every
source file, we don't really encourage it. For that reason, by
default, our database only contains reasonably well used scripting
languages, and is configured to only mark things with unix Shebangs
(extraction doesn't consider the shebang).
<p>
We also definitely do **not** recommend marking code while it is in a
repository. Git does that job well, and no tooling exists to help
recalculate every time you make an edit.
<p>
Ideally, you might wish to mark both a file and any
dependencies. Currently, with the exception of container images /
containers, Chalk doesn't handle that, as it's significantly difficult
to be particularly precise about what is part of the artifact and what
isn't.
"""

  field only_mark_shebangs {
    type:    bool
    default: true
    shortdoc: "Marking requires #! in script"
    doc: """
If this is true, we will only mark files that have a shebang line
(i.e., the first line starts with `#!`).

This is useful in many scripting languages, as the main entry point is
often made executable and given a shebang, whereas supporting files
are not.

Currently, Chalk has no native support to try to determine which files
the language is likely to deem an entry point. We do not attempt to
understand any package/module system, etc.

If you'd like to do that, you can add a custom callback.

Extraction does not check this.  It will attempt to extract from any
file that appears to be valid utf when looking at the first 256 bytes,
unless you provide a custom callback.
"""
}

  field only_mark_when_execute_set {
    type:    bool
    default: false
    shortdoc: "Marking requires +x"
    doc: """

When this is true, Chalk will not attempt to mark source code *unless*
the executable bit is set. However, the execute bit can get added later;
it's a trade-off!

Extraction does not check this.  It will attempt to extract from any
file that appears to be valid utf when looking at the first 256 bytes,
unless you provide a custom callback.
"""
  }

  field text_only_extensions {
    type: list[string]
    default: ["json", "jsonl", "txt", "text", "md", "docx"]
    shortdoc: "Extensions that should be ignored, even if they have something that looks like a chalk mark"
    doc: """
Chalk extraction generally assumes that if it finds a chalk mark in a
text file, then it should report it. But, that isn't true for
documentation!

So for all operations, we assume the extensions in this list can *never*
be source code.
"""
 }

  field custom_logic {
    type:    func (string, string, string, bool, bool) -> bool
    require: false
    shortdoc: "A callback for custom logic."
    doc: """
If you'd like to have fine-grained control over what source gets
marked, you can do so by setting a callback.

Your callback will *not* supercede `shebangs_when_no_extension_match`
and `only_mark_when_execute_is_set`. Your callback will only get run
if those checks would lead to the file otherwise being marked.

The callback receives the following parameters:

1. The (resolved) file name for the file being considered.
2. The detected language (see below).
3. The file extension (so you don't have to carve it out of the file name).
4. A boolean indicating whether there was a shebang line (if
   `only_mark_shebangs` is on, this will always be true).
5. A boolean indicating whether the execute bit is set on the file system.
   This will always be true if `only_mark_when_execute_set` is true.

Language detection prefers the shebang line, if it's captured. The
language name will be matched with the following rules:

- We look at the first item after the #!, which will either be a full path or
  an exe name (where the path is searched).
- Any directory component is stripped.
- If the value is the word `env` then we instead look at the first non-flag
  item (again, stripping any directory component, even though generally
  we wouldn't expect to see any).
- Any trailing sequence of numbers and dots are removed.

Therefore, all of these will normalize the same way:

#! python
#! python3
#! /bin/env python
#! /bin/env python3.3.1

If chalk does not recognize the language, and your logic says to mark,
it will proceed to mark it, assuming that '#' is the comment character.
Alternatively, you can add the language to our database.

If there was no shebang line, or we did not look at the shebang line,
then we consult `source_marks.extensions_to_languages_map`.

If that turns up nothing, or if there is no extension, then we look at
the executable bit. If it's set, then we check to see if the file
seems to be valid utf-8, by looking at the first 256 bytes. If it is,
then we assume `sh` as the language.

Otherwise, we will assume the file is *not* an executable.

This also means that we might use odd language names, like 'node',
since it's the thing we're likely to see in a shebang line.
"""
  }

  field language_to_comment_map {
    type: dict[string, string]
    shortdoc: "Lang runtimes to comment sequence"
    doc: "Maps binary names for lang runtimes to their comment type"
    default: {
      "sh"              : "#",
      "csh"             : "#",
      "tcsh"            : "#",
      "ksh"             : "#",
      "zsh"             : "#",
      "terraform"       : "//",
      "node"            : "//",
      "php"             : "//",
      "perl"            : "#",
      "python"          : "#",
      "ruby"            : "#",
      "expect"          : "#",
      "tcl"             : "#",
      "ack"             : "#",
      "awk"             : "#"
    }
  }

  field extensions_to_languages_map {
    type: dict[string, string]
    shortdoc: "File extensions to runtime binary"
    doc: "Maps file extensions to the binary names for lang runtimes"

    default: {
      "sh"              : "sh",
      "csh"             : "csh",
      "tcsh"            : "tcsh",
      "ksh"             : "ksh",
      "zsh"             : "zsh",
      "hcl"             : "terraform",
      "nomad"           : "terraform",
      "tf"              : "terraform",
      "_js"             : "node",
      "bones"           : "node",
      "cjs"             : "node",
      "es6"             : "node",
      "jake"            : "node",
      "jakefile"        : "node",
      "js"              : "node",
      "jsb"             : "node",
      "jscad"           : "node",
      "jsfl"            : "node",
      "jsm"             : "node",
      "jss"             : "node",
      "mjs"             : "node",
      "njs"             : "node",
      "pac"             : "node",
      "sjs"             : "node",
      "ssjs"            : "node",
      "xsjs"            : "node",
      "xsjslib"         : "node",
      "aw"              : "php",
      "ctp"             : "php",
      "phakefile"       : "php",
      "php"             : "php",
      "php3"            : "php",
      "php4"            : "php",
      "php5"            : "php",
      "php_cs"          : "php",
      "dist"            : "php",
      "phps"            : "php",
      "phpt"            : "php",
      "phtml"           : "php",
      "ack"             : "perl",
      "al"              : "perl",
      "cpanfile"        : "perl",
      "pl"              : "perl",
      "perl"            : "perl",
      "ph"              : "perl",
      "plh"             : "perl",
      "plx"             : "perl",
      "pm"              : "perl",
      "psgi"            : "perl",
      "rexfile"         : "perl",
      "buck"            : "python",
      "bazel"           : "python",
      "gclient"         : "python",
      "gyp"             : "python",
      "gypi"            : "python",
      "lmi"             : "python",
      "py"              : "python",
      "py3"             : "python",
      "pyde"            : "python",
      "pyi"             : "python",
      "pyp"             : "python",
      "pyt"             : "python",
      "pyw"             : "python",
      "sconscript"      : "python",
      "sconstruct"      : "python",
      "snakefile"       : "python",
      "tac"             : "python",
      "workspace"       : "python",
      "wscript"         : "python",
      "wsgi"            : "python",
      "xpy"             : "python",
      "appraisals"      : "ruby",
      "berksfile"       : "ruby",
      "brewfile"        : "ruby",
      "builder"         : "ruby",
      "buildfile"       : "ruby",
      "capfile"         : "ruby",
      "dangerfile"      : "ruby",
      "deliverfile"     : "ruby",
      "eye"             : "ruby",
      "fastfile"        : "ruby",
      "gemfile"         : "ruby",
      "gemfile.lock"    : "ruby",
      "gemspec"         : "ruby",
      "god"             : "ruby",
      "guardfile"       : "ruby",
      "irbrc"           : "ruby",
      "jarfile"         : "ruby",
      "jbuilder"        : "ruby",
      "mavenfile"       : "ruby",
      "mspec"           : "ruby",
      "podfile"         : "ruby",
      "podspec"         : "ruby",
      "pryrc"           : "ruby",
      "puppetfile"      : "ruby",
      "rabl"            : "ruby",
      "rake"            : "ruby",
      "rb"              : "ruby",
      "rbuild"          : "ruby",
      "rbw"             : "ruby",
      "rbx"             : "ruby",
      "ru"              : "ruby",
      "snapfile"        : "ruby",
      "thor"            : "ruby",
      "thorfile"        : "ruby",
      "vagrantfile"     : "ruby",
      "watchr"          : "ruby",
      "tcl"             : "tcl",
      "itk"             : "tcl",
      "tk"              : "tcl",
      "awk"             : "awk",
      "gawk"            : "gawk",
      "mawk"            : "mawk",
      "nawk"            : "nawk"
    }
    doc: """
Maps file extensions to the binary names for lang runtimes. We use
this for more reliable language detection, which is why we go with
pretty weird language names.
"""
  }
}

singleton cloud_instance_hw_identifiers {
  gen_fieldname: "cloudInstanceHwConfig"
  gen_typename:  "CloudInstanceHwConfig"
  gen_setters:   false
  user_def_ok:   false
  shortdoc: """
Configuration information for AWS EC2, GCP, or Azure nodes
"""
  doc: """
The fields in this section probably will never need to be changed by
end users.
"""

  field sys_hypervisor_path {
    # https://docs.aws.amazon.com/AWSEC2/latest/UserGuide/identify_ec2_instances.html
    type:    string
    default: "/sys/hypervisor/uuid"
    hidden:  true
    doc:     "Path where to check AWS hypervisor if running in AWS EC2"
  }

  field sys_vendor_path {
    # https://docs.aws.amazon.com/AWSEC2/latest/UserGuide/identify_ec2_instances.html
    type:    string
    default: "/sys/class/dmi/id/board_vendor"
    hidden:  true
    doc:     "Path where to check AWS board vendor if running in AWS, Google or Microsoft nodes"
  }

  field sys_product_path {
    # https://docs.aws.amazon.com/AWSEC2/latest/UserGuide/identify_ec2_instances.html
    type:    string
    default: "/sys/devices/virtual/dmi/id/product_uuid"
    hidden:  true
    doc:     "Path where to check product uuid for cloud nodes"
  }
}

singleton cloud_provider {
  gen_fieldname: "cloudProviderConfig"
  gen_typename:  "CloudProviderConfig"
  gen_setters:   false
  user_def_ok:   false
  shortdoc: """
Configuration information for the different Cloud Provider
"""
  allow cloud_instance_hw_identifiers { }
}

root {
  prologue: """
# This file is auto-generated as part of the chalk build.
# Please do NOT edit it. Edit the specification file from
# which it was generated instead: src/configs/chalk.c42spec
# That will trigger a rebuild.

"""
  gen_typename: "ChalkConfig"
  gen_setters:  false
  user_def_ok:  false

  allow keyspec
  allow plugin
  allow sink
  allow sink_config
  allow mark_template
  allow report_template
  allow outconf
  allow custom_report
  allow tool
  allow extract
  allow docker
  allow exec
  allow load
  allow env_config
  allow source_marks
  allow cloud_provider

  shortdoc: "Chalk Configuration Options"

  doc: """
  This guide details all of the configuration options available in Chalk. These are all configurable variables that you can add in your configuration file. In some cases, there will also be other ways to set these values:

- There may be command-line flags built into chalk to set the variable. If so, they are mentioned below; the help on each flag will also show if it directly sets a variable.
- The pre-existing configuration might allow configuration through environment variable. Chalk prefers you define such things yourself if desired, though does have some defaults set up.

Note that Chalk embeds a configuration file inside its own binary. You can change this embedded configuration file by using chalk dump to write it to disk, editing it then using chalk load to install it. Chalk also supports external configuration files. By default, chalk evaluates configuration variables as follows:

1. Chalk locks in values for anything passed explicitly on the command-line. These override anything in the configuration file.
2. The embedded configuration is evaluated, which can override any system defaults (but not command-line flags)
3. If found, an external configuration file will be evaluated, which can generally override anything except command-line flags (unless you explicitly lock attributes).

The config file types can be disabled with the command-line flags `--no-use-embedded-config` or `--no-use-external-config`. Usually, the former is useful for testing, and the later is good for ensuring a well-configured binary doesn't pick up stray configurations.
  """

  field config_path {
    type:       list[string]
    default:    ["/etc/chalk/", "/etc/", ".", "~/.config/chalk", "~"]
    write_lock: true
    doc:        "The path to search for an external configuration file."
    shortdoc:   "Configuration Path"
  }

  field config_filename {
    type:       string
    default:    "chalk.c4m"
    write_lock: true
    doc:        "The file name to look for when searching for a file"
    shortdoc:   "Configuration File Name"
  }

  field valid_chalk_command_names {
    type:       list[string]
    default:    all_cmds_that_insert
    write_lock: true
    hidden:     true
    doc:        "Expose command names used for insertion to the implementation"
  }

  field valid_chalk_commands {
    type:       list[string]
    default:    valid_chalk_cmds
    write_lock: true
    hidden:     true
    doc:        "Expose the full list of command names to the implementation"
  }

  field ignore_when_normalizing {
    type:       list[string]
    default:    ["MAGIC", "METADATA_HASH", "METADATA_ID", "SIGNING", "SIGNATURE",
                 "EMBEDDED_CHALK"]
    write_lock: true
    hidden:     true
    doc:        """
This is a list of fields that are chalkable, that will not ever be included in
normalization operations used for computing metadata hashes and signatures.
"""
  }

  field default_command {
    type:       string
    require:    false
    write_lock: false
    validator:  func default_command_check
    shortdoc:   "Default Command (when not provided)"
    doc:        """
If no top-level command is passed on the command line, this command is
assumed.  By default, if the config file does not resolve the ambiguity,
then chalk will produce a help message.
"""
  }

  field selected_command {
    type:       string
    default:    ""
    write_lock: false
    shortdoc:   "The currently running command"
    doc:        """

Once the command line is fully parsed, this will get the value of the
selected command.  If the command is ambiguous, fill it in with the
value 'default_commmand'.

In that case, this field doesn't get set with a real value until after
all your configuration files run.  Instead, it will be an empty
string.
"""
  }

  field color {
    type:     bool
    require:  false
    shortdoc: "Show Colors"
    doc: """
Whether to output ANSI color. If this is not explicitly set, will respect
the presense of a NO_ANSI environment variable, but is otherwise on by default.
"""
  }

  field log_level {
    type:     string
    default:  "warn"
    choice:   valid_log_levels
    shortdoc: "Console Log Level"
    doc: """
Determines what kind of logging messages show to the console. To see
everything, use 'trace' or 'verbose' (they are aliases).
"""
  }

  field chalk_log_level {
    type:     string
    default:  "error"
    choice:   valid_log_levels
    shortdoc: "Reporting Log Level"
    doc:      """
Determines what kind of logging messages will be added to metadata via the
ERR_INFO or `_ERR_INFO` keys. During the chalk phase of chalking ops only,
per-object errors that are at least as severe as specified will be added to
the object's  `ERR_INFO` field.

Everything else will go to `_ERR_INFO`.

Generally, we recommend setting this to `warn` for docker, and `error`
for everything else, as docker only reports errors when there is a
problem where it had to restart the boperation without chalk.
"""
  }

  # Chalk posts to 'virtual' topic instead of calling insert.
  field virtual_chalk {
    type:     bool
    default:  false
    shortdoc: "Virtual Chalk Mode"
    doc:      """
This option implements 'virtual' chalking, where the chalk mark is not inserted into an artifact via codec. Instead, the chalk mark gets published to the "virtual" topic, and it is the user's responsibility to do something about it. Or else, you could treat it as a dry-run mode.

By default, virtual chalk marks will get appended to the file `./virtual-chalk.json`, but you can use the output system to send them anywhere (this is setup in the default configuration file).
"""
  }

  field zip_extensions {
    type:       list[string]
    default:    ["zip", "jar", "war", "ear"]
    validator:  func zip_check
    hidden:     true
    doc:        "Extensions that we assume are in ZIP format for the zip codec"
  }

  field pyc_extensions {
    type:       list[string]
    default:    ["pyc", "pyo", "pyd"]
    validator:  func pyc_check
    hidden:     true
    doc:        "Extensions that we assume are Python bytecode files for the python .pyc codec"
  }

  field con4m_pinpoint {
    type:    bool
    default: true
    hidden:  true
    doc:     """
When outputting errors in the config file, try to put a marker under the line
where the compiler found an error to show the exact location.
"""
  }

  field chalk_debug {
    type:    bool
    default: false
    hidden:  true
    doc:     "Show Nim stack traces, including for con4m errors."
  }

  field cache_fd_limit {
    type:    int
    default: 50
    range:   (0, high())
    hidden:  true
    doc:     """
We are caching file descriptors.  While file descriptors are generally opened, used, then shut, we can recursively process artifacts, for instance when handling a ZIP file, which would cause us to hold open descriptors.

If we ever reach this limit, file descriptors may get closed and re-opened when needed.  But in practice, this shouldn't happen.
"""
  }

  field publish_audit {
    type:       bool
    default:    false
    write_lock: true
    shortdoc:   "Run Audit Report"
    doc:        """
This controls whether the default 'usage' audit is published. The
usage audit is a pre-configured report called 'audit'.

By default, it is hooked up to a file sink, the location of which is
specified by the audit_location variable, and the max size of which is
specified  by the audit_file_size variable.
"""
  }

  field report_total_time {
    type:    bool
    default: false
    shortdoc: "Show total chalk run time"
    doc: """
Chalk can report the time from start until the time a report is produced
by subscribing to the `_CHALK_RUN_TIME` host key. However, if you're running
on the command line, and want the total time to be output to stderr as the
very last thing, you can use this option (`--time` on the command line).
"""
  }

  field audit_location {
    type:       string
    default:    "chalk-audit.json"
    shortdoc:   "Audit file location"
    doc:  """
This controls where the default audit log goes, if enabled.  If you enable and set this to "", then you need to provide your own output configuration that subscribes to the 'audit' topic.

If you provide a file name only, the directories in log_search_path are tried in order.  Failing that, it uses /tmp.

If you provide an absolute path, and the log file cannot be opened, then it falls back on the search path (keeping the file name oprtion).

Defaults to 'chalk-audit.json'
"""
  }

  field audit_file_size {
    type:       Size
    shortdoc:   "Audit Report log max size"
    default:    <<100mb>>
    doc:        """
When using the default log file for the built-in audit report (which, by the way, is off by default), this controls the maximum size allowable for the audit log. If a write to the cache would exceed this amount, the system will truncate down to 75% of the size.
"""
  }

  field log_search_path {
    type:    list[string]
    default: ["/var/log/chalk/", "~/.log/chalk/", "."]
    shortdoc: "Log file location search path"
    doc: """
Any time you open a log file (for instance, with the output sink configurations, or with the builtin (optional) audit log, relative paths attempt to open a log fle, checking each one of these locations until one succeeds (making any directories necessary).

This path is also searched if there is a problem writing log files where an explicit path is given.

Note that if nothing in this path works, Chalk tries to create a temporary directory for log files, just for that invocation.
"""
  }

  field artifact_search_path {
    type:     list[string]
    default:  ["."]
    shortdoc: "Search Path"
    doc:      """
Set the default path to search for artifacts, unless overriden by command-line arguments.
"""
  }

  field default_tmp_dir {
    type:    string
    require: false
    shortdoc: "Specify a default place for /tmp files if needed"
    doc: """

Generally, systems use `/tmp` for temporary files, and most modern API
interfaces to using `/tmp` take mitigation against file-based race
condtions, for instance, by leveraging per-app directories and
randomness in selecting file names.

However, there are times when the system default isn't a good option
for Chalk when it needs temporary space. Specifically, we've learned
that, for those running Docker via Snap on Ubuntu systems, Snap's
isolation of temporary files means that users will get an error if we
try to use /tmp to, for instance, write out a temporary docker file
that we want to use with a container.

Specifying a directory outside of `/tmp` addresses that problem, which
can easily be done with the quite standard `TMPDIR` environment
variable.

However, Chalk philosophically doesn't want to leave opportunity for
people to "forget" to do things when deploying us. So this field
allows you to pick a place for temporary files to use IF no value for
`TMPDIR` is provided.

If neither is provided, you may very well end up with `/tmp` or
`/var/tmp`, which should be great in most cases.
"""
  }

  field always_try_to_sign {
    type:     bool
    default:  true
    shortdoc: "Always sign"
    doc:      """
When true, Chalk will attempt to use Cosign to sign *all* artifacts
when chalking. If it's false, Chalk will still try to sign when
chalking containers, as otherwise it's not practical to determine when
containers have been modified since chalking.

Even if this is false, Chalk will try to sign if either the chalking
template or the reporting template have SIGNATURE set.
"""
  }

  field inform_if_cant_sign {
    type: bool
    default: false
    shortdoc: "Inform if we can't sign"
    doc: """
If true, when code signing is on, but Chalk cannot find a passphrase in
its environment, this will cause an info-level message to be logged.
"""
  }

  field use_transparency_log {
    type:     bool
    default:  false
    shortdoc: "Use transparency logging"
    doc: """
When this is true, digital signings will get published to a
transparency log, and extracts from container images will attempt to
validate in the transparency log.
"""
  }

  field use_secret_manager {
    type:    bool
    default: true
    shortdoc: "Use secret manager for encryption"
    doc: """
Any signing keys generated or imported are encrypted by a randomly
generated password (which is derived by encoding 128 bits taken from a
cryptographically secure source).

The password is NOT stored in the binary. You can choose to provide
the password via the CHALK_PASSWORD environment variable, or you may
escrow it in our secret manager.

If this is true, when you set up signing, the password will get
encrypted by another randomly generated value, stored in your
binary. The result will posted to our free service over TLS; the
service will then be queried as it is needed.

If you do not select this when setting up signing, the password will
be written to stdout a single time. Or, you can set the password
manually via the CHALK_PASSWORD environment variable (if using the
manager, the env variable is ignored during setup).

Once you have configured signing, Chalk will first try to read the
password from the CHALK_PASSWORD environment variable. If the
environment variable doesn't exist, what happens next is dependant on
this variable.

If it's true, then we attempt to query the secret manager before
giving up. If it's false, we immediately move on without signing.

Note that if you provide the environment variable, then the secret
manager currently does not run. We may eventually make it a fallback.
"""
  }

  field secret_manager_url {
    type:     string
    default:  "https://3agp7bv1bb.execute-api.us-east-1.amazonaws.com/api/secrets-manager"
    hidden:   true
    shortdoc: "URL for secret manager API"
    doc: """
Currently you can just use ours.
"""
  }

  field secret_manager_timeout {
    type:    Duration
    default: << 3 sec >>
    shortdoc: "HTTPS timeout for secret manager"
    doc: """
If the timeout is exceeded and the operation fails, chalk will proceed,
just without doing any signing / verifying.
"""
  }

  field signing_key_location {
  type:     string
  default:  "./chalk.key"
  shortdoc: "Signing key location"
  doc: """

This is only used for the `chalk setup` command; it dictates where to
either find a key pair to load, or where to write a keypair being
generated.

Chalk will also embed the keypairs internally, for future operations.
"""
}

  field api_login {
    type:     bool
    default:  true
    shortdoc: "Use CrashOverride API"
    doc: """
Enable the use of the Crash Override API for secret management.
"""
  }

  field ignore_patterns {
    type:     list[string]
    default:  [".*/\\..*", ".*\\.txt", ".*\\.json"]
    shortdoc: "Ignore Patterns"
    doc:       """
For operations that insert or remove chalk marks, this is a list of
regular expressions for files to ignore when scanning for artifacts to
chalk.

The 'extract' operation ignores this.
"""
  }

  field load_external_config {
    type:     bool
    default:  true
    shortdoc: "Run any external configuration file, if found"
    doc: """
Turn this off to prevent accidentally picking up an external configuration file. You can always re-enable at the command line with --yes-external-config
"""
  }

  field load_embedded_config {
    type:     bool
    default:  true
    shortdoc: "Run the embedded configuration file"
    doc: """
This variable controls whether the embedded configuration file runs. Obviously, setting this from within the embedded configuration file is pointless, as it's used before then. But, you can set this with --no-use-embedded-config at the command line.

This is primarily meant to make it easier to test new configurations by disabling the embedded config and only running the external (candidate) config.
"""
  }

  field run_sbom_tools {
    type:     bool
    default:  false
    shortdoc: "Run any configured SBOM tools"
    doc: """
When true, this will cause chalk to run any configured and enabled SBOM tool implementations. Currently, this is just `syft`, which will be downloaded into /tmp if not found on the system.

You can change that directory by setting the global variable `SYFT_EXE_DIR` with the `:=` operator (it is *not* an attribute).
The syft command line arguments used at invocation (minus the target location) can be set via the `SYFT_ARGV` global variable. It's default value is:
```
-o cyclonedx-json 2>/dev/null
```
"""
  }

  field run_sast_tools {
    type:     bool
    default:  false
    shortdoc: "Run any configured SAST tools"
    doc: """
When true, this will cause chalk to run any configured static analysis security testing (SAST) tools.  This is off by default, since it could add a noticable delay to build time for large code bases.

Currently, the only available tool out of the box is semgrep, and will only work on machines that either already have semgrep installed, or have Python3 installed.
"""
  }

  field recursive {
    type:     bool
    default:  true
    shortdoc: "Recursive"
    doc:      """
When scanning for artifacts, if this is true, directories in the
artifact search path will be traversed recursively.
"""
  }

  field docker_exe {
    type:     string
    require:  false
    shortdoc: "Docker command location"
    doc: """
When running the 'docker' command, this tells chalk where to look for the docker executable to exec.

If this is not provided, or if the file is not found, chalk will search the PATH for the first instance of 'docker' that is not itself (We generally expect renaming chalk to docker and using this variable to point to the actual docker EXE will be the most seamless approach).

Note that, when chalk is invoked with 'docker' as its EXE name, the default IO configuration is to *NOT* anything chalk-specific on the console.
"""
  }

  field chalk_contained_items {
    type:    bool
    default: false
    shortdoc: "Add chalk to embedded chalkable objects"
    doc: """
When chalking an artifact that can itself contain artifacts, this field dictates whether the contents should be chalked, or if just the outer artifact.  This also controls whether, on extraction, chalk will report contents.

Currently, this is only fully respected for artifacts in ZIP format (e.g., JAR files)

When this is true, docker builds will chalk items in any local context directories. Remote contexts currently do not get chalked when this is true.
"""
  }

  field show_config {
    type:       bool
    default:    false
    write_lock: true
    shortdoc:   "Display current configuration"
    doc:        """
When set to true,configuration information will be output after Chalk
otherwise has finished running.

This is similar to the 'chalk config' command, except that it causes
the same type of information to be added at the end of *any*
operation.

This is useful when you have conditional logic in your configuration
file, and want to see the results of config file evaluation for
specific sets of command-line arguments.
"""
  }

  field ktype_names {
    type:       list[string]
    default:    key_types
    write_lock: true
    hidden:     true
    doc:        "Internal; used to map key type enum values back to text, and I think isn't even used anymore."
  }

  field use_report_cache {
    type:       bool
    default:    true
    shortdoc:   "Report cache on"
    doc:       """
The report cache is a localfile in JSON format that stores any reports that don't reach their destination. This will get used any time publishing to *any* sink fails to write.

The report cache will re-publish on subsequent runs by appending any unsent messages to the json report (this is why reports are an array).  It does so on a sink-by-sink basis, based on the name of the sink.  It will never publish to the same sink twice.

A few important notes:

1. This functionality applies both to the default 'report' topic, and for custom reports.

2. If the report cache successfully flushes all its contents, it will leave a zero-byte file (it does not remove the file).  Still, it doesn't write the file for the first time until there is a failure.

3. If, for any reason, writing to the report cache fails, there will be a forced write to stderr, whether you've subscribed to it or not, in an attempt to prevent data loss.

4. There is currently not a way to specify a 'fallback' sink.

5. If this is off, there is no check for previously cached data.

Note that this field is set on the command line with --use-report-cache / --no-use-report-cache.
"""
  }

  field report_cache_location {
    type:       string
    default:    "./chalk-reports.jsonl"
    shortdoc:   "Report cache location"
    doc:        """
Where to write the report cache, if in use.  Note that Chalk does not try to write this where log files go, since it is not really a log file.  It only tries to write to the one configured location, and failing that will try a tmp file or writing to the user (see the docs for use_report_cache).
"""
  }

  field report_cache_lock_timeout_sec {
    type:    int
    default: 15
    shortdoc: "Report cache lock acquisition timeout"
    doc: """
When using the report cache, it's possible multiple parallel instances
of chalk on the same machine will be attempting to use the same cache
file.

For cases when this happens, Chalk uses a file locking system. If
another running process holds the lock, chalk will keep retrying once
per second for the number of specified seconds, before giving up
(stale lock files are ignored).

This variable then controls how many retries will be made, and thus
the approximate maximum delay to the start of work.

If you're running tools via chalk that can take a while to run, then
you probably want to bump this number up, or use multiple report
caches, or somesuch.

If you have more typical build runs that complete quickly, then this
number can stay pretty low.
"""
  }

  field force_output_on_reporting_fails {
    type:       bool
    default:    true
    shortdoc:  "Force stderr reporting on io error"
    doc: """
If this is true, and no reporting configurations successfully handle the metadata, then this will cause the report that should have been output to write to the user's terminal if there is one, or stderr if not.

Note that this is NOT checked if there is a report cache enabled; even if the report cache fails, then there will be console output.
"""
  }

  field env_always_show {
    type:       list[string]
    default:    ["PATH", "PWD", "XDG_SESSION_TYPE", "USER", "SSH_TTY"]
    shortdoc:   "Env Vars to show full data for"
    doc:        """
For the INJECTOR_ENV and _ENV metadata keys, any environment variable listed here will get reported with its actual value at the time the chalk command is invoked.
"""
  }

  field env_never_show {
    type:       list[string]
    default:    []
    shortdoc:   "Env Vars to ignore"
    doc:        """
For the INJECTOR_ENV and _ENV metadata keys, any environment variable listed here will get ignored.
"""
  }

  field env_redact {
    type:       list[string]
    default:    ["AWS_SECRET_ACCESS_KEY"]
    shortdoc:   "Env Vars to redact"
    doc:        """
For the INJECTOR_ENV and _ENV metadata keys, any environment variable listed here will get redacted for privacy.  Currently, that means we give the value <<redacted>>; we do not try to detect sensitive data and redact it.
"""
  }

  field env_default_action {
    type:     string
    choice:   ["show", "redact", "ignore"]
    default:  "ignore"
    shortdoc: "Default envvar action"
    doc:        """
For the INJECTOR_ENV and _ENV metadata keys, any environment variable that is not listed explicitly in the above lists will be handled as specified here.
"""
  }

  field aws_iam_role {
    type:    string
    require: false
    shortdoc: "AWS IAM Role"
    doc: """
Currently, this is only used for looking up security credentials if using the
IMDSV2 metadata plugin.

If you have the value in an environment variable, you can pass it to chalk
with something like:

```
if env_exists("AWS_IAM_ROLE") {
  aws_iam_role = env("AWS_IAM_ROLE")
}
```
"""
  }

# Leaving this; I might add it back in someday.
#
#   field keys_that_can_lift {
#     type:    list[string]
#     default: ["SBOM", "SAST"]
#     validator: func liftable_key_check
#     shortdoc: "Specify which chalk keys *can* be lifted."
#     doc: """
# Normally, at chalk time, chalkable artifact keys can only appear in
# the artifact report, even if it's the same info across all artifacts
# being chalked at once. You will get an error if trying to add them to
# the host report.

# However, some items like SBOMs and SAST scan results can be huge, and
# the duplication not awesome.

# Such keys must be itemized here, but you get 3 choices:

# 1. Leave the key in the artifact report and accept the spam.

# 2. Put the key in the host report but NOT the artifact report; if all
# artifacts have the same value, it'll be reported at the host level a
# single time. However, if it's not the same across all chalked
# artifacts, it gets DROPPED.

# 3. Put the key in BOTH places. If you do that, it'll report at the
# host level if all values are the same, and at the artifact level if
# not.
# """

#   }

  field skip_command_report {
    type:        bool
    default:     false
    shortdoc: "Skip the command report"
    doc: """
Skip publishing the command report (i.e., the PRIMARY report). NO output sinks will get it.

For most commands, this defeats the purpose of Chalk, so use it sparingly.

Note that this doesn't turn off any custom reports; you have to disable those seprately.
"""
  }

  field skip_summary_report {
    type:        bool
    default:     false
    shortdoc: "Skip the command report"
    doc: """
Skip publishing the summary report that's typically printed to the terminal.

This is checked before the user config is loaded; it's only settable
via command line flag.

However, if you want to disable it in your config file, you can just set:

```
custom_report_terminal_chalk_time.enabled: false
custom_report.terminal_other_op.enabled: false
```
"""
  }

  field symlink_behavior {
    type: string
    default: "skip"
    choice: ["skip", "clobber", "copy"]
    shortdoc: "Behavior for symbolic links to files"
    doc: """
Chalk never follows directory links. When running non-chalking operations, chalk will read the file on the other end of the link, and report using the file name of the link.

For insertion operations, Chalk will, out of the box, warn on symbolic links, without processing them.

This variable controls what happens in those cases:

- <em>skip</em>   will not process files that are linked.
- <em>clobber</em> will read the artifact on the other end of the link, and, if writing, try to replace the file being linked to.
- <em>copy</em> will read the artifact on the other end of the link, and, if writing, will replace the link with a modified file, leaving the file on the other end of the link intact.
"""
  }

  field install_completion_script {
    type:     bool
    default:  true
    shortdoc: "Auto-install completion script"
    doc: """
When this is true, on startup chalk will look for a chalk auto-completion
script in the local user's directory:

~/.local/share/bash_completion/completions/chalk.bash

If it's not present, chalk will attempt to install it.
"""
  }

 field use_pager {
   type: bool
   default: true
   shortdoc: "Use the 'more' or 'less' program for help docs"
   doc: """
When using the help system, this controls whether documents are dumped
directly to the terminal, or passed through your system's pager.

To skip the pager on the command line, use the `--no-pager` flag.
"""
 }

  field crashoverride_usage_reporting_url {
    type:       string
    default:    "https://chalk.crashoverride.run/v0.1/usage"
    hidden:     true
    doc:        "Used to approximate overall chalk usage. See the usage report"
  }

  field crashoverride_workspace_id {
    type:       string
    default:    "470f1ff7-8b26-43a5-a31d-45c2fcecfaa2"
    hidden:     true
    doc:        "The default value is the one used for anonymous users."
  }
}

func keyspec_exists(name) {
  if sections("keyspec").contains(name) { return true; }
  return false
}

func validate_probability(name, value) {
  if value <= 0 or value > 100 {
    return "Probability must be an int greater than 0, but less than or equal to 100"
  }
  return ""
}

func key_callback_check(keyname, callback: func (string) -> `x) {
  path      := split(keyname, ".")
  key_name  := path[1]
  fieldType := $(attr_get("keyspec." + key_name + ".type", typespec))
  expected  := to_type("(string) -> " + fieldType)
  actual    := typeof(callback)

  if not typecmp(expected, actual) {
    return ("In: '" + keyname + "' callback is of type '" + $(actual) +
            "', but the key specification requires the type: '" +
  	    $(expected) + "'")
  }

  return ""
}

func never_early_check(keyname, val) {
  result := ""

  if val == true {
    path       := split(keyname, ".")
    kind_field := "keyspec." + path[1] + ".kind"
    kind       := attr_get(kind_field, int)

    if kind != ChalkTimeArtifact {
      return "'never_early' only for fields of type ChalkTimeArtifact"
    }
  }
}

func plugin_keyspec_check(keyname, val: list[string], context) {
  result := "" # Default on success

  # For each key in val...
  # 1) If the key doesn't exist, fail.
  # 2) If the key exists, it must be either of kind ChalkTimeHost or
  #    ChalkTimeArtifact
  # 3) If it's of type chalk, never_early must be false.

  for i from 0 to len(val) {
    item := val[i]

    if item == "*" { continue; }

    if not keyspec_exists(item) {
      return (keyname + ": specified key '" + item + "' does not have an " +
        "associated keyspec")
    }

    base              := "keyspec." + item + "."
    kind_field        := base + "kind"
    kind              := attr_get(kind_field, int)

    if context == CCPreRun {
      if kind == ChalkTimeHost { continue }
      elif kind == ChalkTimeArtifact {
        never_early_field := base + "never_early"
        if attr_get(never_early_field, bool) == false {
  	  continue
	}
      }
      return (keyname + ": specified key '" + item + "' cannot appear in " +
             "the 'Pre-Run' collection context")
    }
    elif context == CCArtifact or context == CCPostChalk {
      if kind == RunTimeHost or (kind == ChalkTimeHost and context == CCPostChalk) {
        return (keyname + ": specified key '" + item + "' is a host-level " +
	        "key that cannot appear at artifact collection time")
      }
      if context == CCPostChalk and kind == ChalkTimeArtifact {
        return (keyname + ": specified key '" + item + "' must be available " +
	       "during artifact collection")
      }
    }
    else {  # context == CCPostRun
      if kind == RunTimeHost { continue }

      return (keyname + ": specified key '" + item + "' cannot appear in " +
              " the 'Post-Run' collection context")
    }
  }
}

func pre_run_key_check(keyname, val) {
  return plugin_keyspec_check(keyname, val, CCPreRun)
}

func chalk_key_check(keyname, val) {
  return plugin_keyspec_check(keyname, val, CCArtifact)
}

func post_chalk_key_check(keyname, val) {
  return plugin_keyspec_check(keyname, val, CCPostChalk)
}

func post_run_key_check(keyname, val) {
  return plugin_keyspec_check(keyname, val, CCPostRun)
}

func override_key_check(keyname: string, val: list[string]) {
  result := ""
  parts := keyname.split(".")
  base  := "plugin." + parts[1] + "."
  k1    := attr_get(base + "pre_run_keys",    list[string])
  k2    := attr_get(base + "artifact_keys",   list[string])
  k3    := attr_get(base + "post_chalk_keys", list[string])
  k4    := attr_get(base + "post_run_keys",   list[string])

  for i from 0 to len(val) {
    if k1.contains(val[i]) or k1.contains("*") { continue; }
    if k2.contains(val[i]) or k2.contains("*") { continue; }
    if k3.contains(val[i]) or k3.contains("*") { continue; }
    if k4.contains(val[i]) or k4.contains("*") { continue; }
      return (keyname + ": Plugin does not produce the metadata key: '" +
             val[i] + "'" )

  }
}

func validate_mark_template(template_name) {
  result := ""

  if template_name == "" {
    return
  }

  sects := sections("mark_template")

  if not sects.contains(template_name) {
    return ("specifies a Chalk mark template '" + template_name + "', but no " +
    "such template exists")
  }

  specs         := sections("keyspec")
  key_attr_path := "mark_template." + template_name + ".key"
  template_keys := sections(key_attr_path)

  for i from 0 to len(template_keys) {
    if not specs.contains(template_keys[i]) {
        return ("Chalk mark template '" +template_name + "' contains a key: '" +
                template_keys[i] + "', which does not exist " +
                " (no matching keyspec section found).")
    }

    full_value_path := key_attr_path + "." + template_keys[i] + ".use"

    if find(template_keys[i], "_") == 0 {
        return ("Chalk mark template '" + template_name +
        "' contains a key: '" + template_keys[i] +
        "' which is not a chalk-time key. Chalk-time " +
        "keys are those that do NOT start with an underscore.")
    }
  }
}

func validate_report_template(name) {
  result := ""

  sects := sections("report_template")

  if not sects.contains(name) {
    return ("specificate a Report template '" + name + "', but no " +
    "such template exists")
  }

  specs         := sections("keyspec")
  key_attr_path := "report_template." + name + ".key"
  template_keys := sections(key_attr_path)

  for i from 0 to len(template_keys) {
    if not specs.contains(template_keys[i]) {
        return ("Report template '" + name + "' contains a key: '" +
                template_keys[i] + "', which does not exist " +
                " (no matching keyspec section found).")
    }
  }
}

func in_outconf(name) {
  secname := name.split(".")[1]
  return "For output configuration of command '" + secname + "': "
}

func in_report(name) {
  reportname := name.split(".")[1]
  return "In custom report '" + reportname + "': "
}

func outconf_mark_template_check(name, template_name) {
  result := ""
  path   := split(name, ".")
  cmd    := path[1]

  if template_name != "" and not contains(all_cmds_that_insert, cmd) {
    return (in_outconf(name) + "' Cannot define a chalk mark template; " +
            "They are only valid for commands that add chalk marks.")
  }

  result := validate_mark_template(template_name)
  if result != "" {
    result := in_outconf(name) + result
  }
}

func outconf_report_template_check(name, template_name) {
  result := validate_report_template(template_name)

  if result != "" {
    result := in_outconf(name) + result
  }
}

func custom_report_template_check(name, report_template_name) {
  result := validate_report_template(report_template_name)

  if result != "" {
    result := in_report(name) + result
  }
}

func label_template_check(name, mark_template_name) {
  if mark_template_name == "" {
    return "" # Not specifies is okay, just won't get used.
  }
  result := validate_mark_template(mark_template_name)
  if result != "" {
    result := "When specifying a label template: " + result
    result := result + " (template must be an existing mark_template)"
  }
}

func is_valid_label(label) {
  result := true
  chars := to_chars(label)
  l     := chars.len()
  for i from 0 to l {
    c := chars[i]
    if is_alphanum(c) {
      continue
    }
    if contains(['.', '-', '$'], c) {
      continue
    }
    return false
  }
}

func label_prefix_check(name, value) {

  if value.is_valid_label() {
    return ""
  } else {
    return ("Docker label prefix must only contain letters, numbers, " +
            "'.' or '-' (when processing label '" + value + "'")
  }
}

func custom_labels_check(name, value) {
  result := ""
  stuff := value.keys()
  l     := len(stuff)
  for i from 0 to l {
    if not is_valid_label(stuff[i]) {
      return ("Docker label prefix must only contain letters, numbers, " +
              "'.' or '-' (when processing label '" + stuff[i] + "'")
    }
  }
}

func exec_arg_semantics_check(name, value) {
  result := ""
  if value and attr_get("exec.append_command_line_args", bool) {
    return ("Cannot have both exec.append_command_line_args = true and " +
            "exec.override_ok = true")
  }
}

func sink_ref_check(name, sink_config_name) {
  result := ""

  # No sink config means use the default crashoveride one.
  if sink_config_name == "" { return; }
  if not sections("sink_config").contains(sink_config_name) {
    return "No sink configuration named: '" + sink_config_name + "'"
  }
}

func use_when_check(name, value: list[string]) {
  result := ""

  if value.contains("*") {
    if value.len() > 1 {
      return "For field use_when, '*' should be the only item when it appears"
    }
    return
  }
  for i from 0 to value.len() {
    if valid_chalk_cmds.contains(value[i]) {
      continue
    }
    if other_report_ops.contains(value[i]) {
      continue
    }
    return ("'use_when' must be a valid chalk report type, or a '*' " +
           " to indicate all of them. '" + value[i] +
	   "' isn't a chalk command.  Valid report types are: " +
	   valid_chalk_cmds.join(", ") + ", " + other_report_ops.join(", ")
	   )
  }
}

func sink_check(name, scfg: string) {
  result := ""
  if not sections("sink_config").contains(scfg) {
    report := name.split(".")[1]

    return ("The report '" + report + "' applies sink configuration '" + scfg +
           "', but that configuration has not been set.")
  }
}

func sink_list_check(name, sinklist: list[string]) {
  result := ""
  for i from 0 to len(sinklist) {
     result := sink_check(name, sinklist[i])
     if result != "" { return; }
  }
}

func sink_filter_check(name, filterList: list[string]) {
  result := ""
  for i from 0 to len(filterList) {
    if not known_sink_filters.contains(filterList[i]) {
      return "Unknown filter in sink configuration: " + filterList[i]
    }
  }
}

# TODO: should add a "choices" constraint to con4m.
func zip_check(keyname: string, value: list[string]) {
  valid_items := ["zip", "jar", "war", "ear"]

  for i from 0 to len(value) {
    if not contains(valid_items, value[i]) {
      return "'" + value[i] + "' is not a supported zip-based file extension."
    }
  }
  return ""
}

func py_check(keyname: string, value: list[string]) {
  valid_items := ["py", "pyw", "ipy"]

  for i from 0 to len(value) {
    if not contains(valid_items, value[i]) {
      return "'" + value[i] + "' is not a supported python source file extension."
    }
  }
  return ""
}

func pyc_check(keyname: string, value: list[string]) {
  valid_items := ["pyc", "pyo", "pyd"]

  for i from 0 to len(value) {
    if not contains(valid_items, value[i]) {
      return "'" + value[i] + "' is not a supported python bytecode file extension."
    }
  }
  return ""
}

func default_command_check(keyname, value) {
  value := value.split(".")[0]
  if contains(valid_chalk_cmds, value) {
    return ""
  }
  return ("The attribute 'default_command' is set to '" + value +
          "', which is not a valid chalk command. Must be one of: " +
	  join(valid_chalk_cmds, ", "))
}

# Run any checks across fields that we haven't yet done...
func custom_report_extra_validation() {
  result       := ""
  report_sects := sections("custom_report")
  for i from 0 to len(report_sects) {
    base := "custom_report." + report_sects[i] + "."
    if attr_get(base + "report_template", string) == "" {
      return "Custom Report '" + report_sects[i] + "' must set a report"
    }
  }
}

func key_name_validation() {
  result     := ""
  spec_sects := sections("keyspec")
  for i from 0 to len(spec_sects) {
    key_name := spec_sects[i]
    base     := "keyspec." + key_name + "."
    if attr_get(base + "standard", bool) { continue; }
    kind     := attr_get(base + "kind", int)
    if kind == ChalkTimeHost or kind == ChalkTimeArtifact {
      if key_name.find("X-") == 0 { continue; }
    }
    elif key_name.find("_X-") == 0 { continue; }
    return ("Custom key '" + key_name + "' is invalid. Chalkable custom " +
            "keys must start with X- (or _X- for non-chalkable keys)")
  }
}

func sink_object_check(path) {
  result := ""
  f := fields(path)

  for i from 0 to len(f) {
    fieldname := path + "." + f[i]
    fieldtype := attr_type(fieldname)
    if typecmp(fieldtype, bool) or typecmp(fieldtype, string) {
      continue
    }
    return ("All sink fields must be a bool indicating whether a field is " +
            "required, or a string specifying a default value " +
	    "(offending field: '" + f[i] + "' has type: " + $(fieldtype))
  }
}

sink_config_skip_fields := ["enabled", "loaded", "sink", "filters"]
export sink_config_skip_fields

func sink_config_check(path) {
  result   := ""
  sinkname := attr_get(path + ".sink", string)
  if sinkname == "" {
    return # Unconfigured.
  }
  if not attr_exists("sink." + sinkname) {
    return "No such sink configured: '" + sinkname + "'"
  }
  sinkfields := fields("sink." + sinkname)
  conffields := fields(path)

  for i from 0 to len(conffields) {
    conffield := conffields[i]
    if sink_config_skip_fields.contains(conffield) {
      continue
    }

    if not sinkfields.contains(conffield) {
      return ("sink config provides field '" + conffield +
              "', but the specified sink '" + sinkname +
	      "' does not use that field.")
    }

    if contains(["timeout", "truncation_amount", "max"], conffield) {
      t := attr_type(path + "." + conffield)
      if not typecmp(t, Size) and not typecmp(t, int) {
          return "max: This field must be a con4m Size, or an int (in bytes)"
      }
    }
    elif conffield == "headers" {
      t := attr_type(path + "." + conffield)
      if not typecmp(t, dict[string, string]) {
          return conffield + ": Field must be a dict[string, string]"
      }
    }
    elif contains(["enabled", "use_search_path", "disallow_http"], conffield) {
      t := attr_type(path + "." + conffield)
      if not typecmp(t, bool) {
          return conffield + ": Field must be `true` or `false`"
      }
    }
    elif contains(["log_search_path", "filters"], conffield) {
      t := attr_type(path + "." + conffield)
      if not typecmp(t, list[string]) {
          return conffield + ": Field must be a list[string]"
      }
    }
    elif not typecmp(attr_type(path + "." + conffield), string) {
      return "This field must be a string."
    }
    elif conffield == "pinned_cert_file" {
      if attr_exists(path + ".pinned_cert") {
        return ("Cannot have `pinned_cert_file` and `pinned_cert` in the same" +
        "sink configuration.")
      }
    }

  }

  for i from 0 to len(sinkfields) {
    fullname := "sink." + sinkname + "." + sinkfields[i]
     t := attr_type(fullname)
     if not typecmp(t, bool) {   # TODO-- short circuit didn't work??
       continue
     }
     if not attr_get(fullname, bool) {
       continue
     }
     if not conffields.contains(sinkfields[i]) {
       return "sink config is missing required field: '" + sinkfields[i] + "'"
     }
  }
}

func outconf_mark_templates_exist()
{
  result := ""

  # If they've been explicitly set, then they will have been checked by
  # a value validator. So all we need to do here is make sure that the
  # insertion outconfs have non-null values.

  for i from 0 to len(all_cmds_that_insert) {
    s := attr_get("outconf." + all_cmds_that_insert[i] + ".mark_template",
                  string)

    if s == "" {
      return ("Outconf section for command '" + all_cmds_that_insert[i] +
      "' is missing a valid `mark_template`; all commands that add " +
      "chalk marks must have one defined.")
    }
  }
}

func final_check() {
  result := key_name_validation()
  if result != "" { return; }
  result := custom_report_extra_validation()
  if result != "" { return; }
  result := outconf_mark_templates_exist()
  if result != "" { return; }
}<|MERGE_RESOLUTION|>--- conflicted
+++ resolved
@@ -13,15 +13,12 @@
 # These are the valid command-line commands.
 valid_chalk_cmds     := ["help", "insert", "extract", "delete", "config",
                          "load", "dump", "docker", "version", "env", "exec",
-<<<<<<< HEAD
-                         "setup", "docgen", "logout"]
-
-all_cmds_that_insert := ["insert", "build", "load", "setup", "logout"]
-=======
-                         "setup", "docgen", "login"]
-
-all_cmds_that_insert := ["insert", "build", "load", "setup", "login"]
->>>>>>> fc216884
+                         "setup", "docgen", "login", "logout"]
+
+all_cmds_that_insert := ["insert", "build", "load", "setup", "docgen",
+                         "login", "logout"]
+
+
 
 # Beyond valid chalk commands, these can generate reports.
 other_report_ops     := ["build", "push", "heartbeat"]
