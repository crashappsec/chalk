--- conflicted
+++ resolved
@@ -653,21 +653,20 @@
 """
   }
 
-<<<<<<< HEAD
 command logout {
     shortdoc: "Logout of API"
     doc: """
 Logs out of the API by deleting the saved API tokens.
 """
 }
-=======
+
 command login {
     shortdoc: "Start API login process"
     doc: """
 Starts the API login process and will provide a URL to follow in a browser to complete authentication.
 """
   }
->>>>>>> fc216884
+
 
 }
 
