--- conflicted
+++ resolved
@@ -133,11 +133,8 @@
     doHelp()
 
   if "log-level" in flags:
-<<<<<<< HEAD
     setSamiLogLevel(flags["log-level"])
-=======
-    setLogLevel(flags["log-level"])
->>>>>>> a511597f
+
 
   if parsed.getSubcommand().isSome():
     setArgs(parsed.getSubcommand().get().getArgs())
