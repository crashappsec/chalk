##
## Copyright (c) 2023-2024, Crash Override, Inc.
##
## This file is part of Chalk
## (see https://crashoverride.com/docs/chalk)
##

## Utilities for inspecting/fetching/wrapping dockerfile entrypoints

import ".."/[config, util]
import "."/[dockerfile, exe, ids, image, wrap, util]

proc getTargetEntrypoints(ctx: DockerInvocation, platform: DockerPlatform): DockerEntrypoint =
  ## get entrypoints (entrypoint/cmd/shell) from the target section
  ## this recursively looks up parent sections in dockerfile
  ## and eventually looks up entrypoints in base image
  let
    base    = ctx.getBaseDockerSection()
  var
    entrypoint = base.entrypoint
    cmd        = base.cmd
    shell      = base.shell
  for s in ctx.getBaseDockerSections():
    if s.entrypoint != nil:
      entrypoint = s.entrypoint
      # defining entrypoint in image wipes any previous CMD
      # and it needs to be redefined again in Dockerfile
      cmd        = nil
    if s.cmd != nil:
      cmd        = s.cmd
    if s.shell != nil:
      shell      = s.shell
  # no more sections in Dockerfile and instead we need to
  # inspect the base image
  if entrypoint == nil or cmd == nil or shell == nil:
    let info = fetchImageEntrypoint(base.image, platform)
    # if entrypoint was defined somewhere in the dockerfile,
    # base image CMD is automatically ignored so only set
    # if entrypoint is missing
    if cmd == nil and entrypoint == nil:
      cmd        = info.cmd
    if entrypoint == nil:
      entrypoint = info.entrypoint
    if shell == nil:
      shell      = info.shell
  # default shell to /bin/sh so that we can wrap CMD shell-form correctly
  if shell == nil:
    shell = ShellInfo()
    shell.json = `%*`(["/bin/sh", "-c"])
  # if entrypoint is empty, set its json to shell
  return (entrypoint, cmd, shell)

proc getCommonTargetEntrypoints*(ctx: DockerInvocation, platforms: seq[DockerPlatform]): DockerEntrypoint =
  result = ctx.getTargetEntrypoints(platforms[0])
  var previous = (platforms[0], result)
  for platform in platforms:
    let
      (pPlatform, pEntrypoints) = previous
      entrypoints = ctx.getTargetEntrypoints(platform)
    if entrypoints != pEntrypoints:
      raise newException(
        ValueError,
        "Base image ENTRYPOINT does not match between different platforms. " &
        $pPlatform & " " & $pEntrypoints & " != " & $platform & " " & $entrypoints
      )
    result   = entrypoints
    previous = (platform, entrypoints)

proc rewriteEntryPoint*(ctx:        DockerInvocation,
                        entrypoint: DockerEntrypoint,
                        binaries:   TableRef[DockerPlatform, string],
                        user:       string) =
  let
<<<<<<< HEAD
    fromArgs             = attrGet[bool]("exec.command_name_from_args")
    wrapCmd              = attrGet[bool]("docker.wrap_cmd")
    (entrypoint, cmd, _) = entrypoint
=======
    fromArgs                 = get[bool](getChalkScope(), "exec.command_name_from_args")
    wrapCmd                  = get[bool](getChalkScope(), "docker.wrap_cmd")
    (entrypoint, cmd, shell) = entrypoint
>>>>>>> 96eabf5b

  if not fromArgs:
    raise newException(
      ValueError,
      "Docker wrapping requires exec.command_name_from_args config to be enabled"
    )

  if entrypoint == nil:
    if wrapCmd:
      if cmd == nil:
        raise newException(
          ValueError,
          "Cannot wrap; no ENTRYPOINT or CMD found in Dockerfile"
        )
      else:
        trace("docker: no ENTRYPOINT; Wrapping image CMD")
    else:
      if cmd != nil:
        raise newException(
          ValueError,
          "Cannot wrap; no ENTRYPOINT in Dockerfile but there is CMD. " &
          "To wrap CMD enable 'docker.wrap_cmd' config option"
        )
      else:
        raise newException(
          ValueError,
          "Cannot wrap; no ENTRYPOINT found in Dockerfile"
        )

  ctx.makeChalkAvailableToDocker(
      binaries = binaries,
      newPath  = "/chalk",
      user     = user,
      move     = false, # preserve original file
      chmod    = "0755",
  )

  var toAdd: seq[string] = @[]
  let hasUser = user != "" and user != "root" and user != "0"
  if hasUser:
    toAdd.add("ONBUILD USER root")
  toAdd.add("""ONBUILD RUN ["/chalk", "--no-use-embedded-config", "--no-use-external-config", "__", "onbuild"]""")
  if hasUser:
    toAdd.add("ONBUILD USER " & user)

  if entrypoint != nil:
    # When ENTRYPOINT is JSON, we wrap JSON with /chalk command
    # setting ENTRYPOINT however resets the CMD and so to be safe
    # we redefine CMD to guarantee its used
    if entrypoint.json != nil:
      if len(entrypoint.json) > 2 and entrypoint.json[0..1] == %(@["/chalk", "exec"]):
        trace("docker: ENTRYPOINT is already wrapped by /chalk. skipping")
      else:
        toAdd.add("ENTRYPOINT " & formatChalkExec(entrypoint.json))
        if cmd != nil:
          toAdd.add("CMD " & $(cmd))
        trace("docker: ENTRYPOINT wrapped.")

    # When ENTRYPOINT is a string, it is a shell script
    # in which case docker wraps ENTRYPOINT with SHELL
    # which basically ends up ignoring CMD as SHELL is
    # usually [/bin/sh, -c] hence EXEC is going to be
    # [/bin/sh, -c, ENTRYPOINT] + CMD which effectively
    # ignores CMD as only "-c" will execute the ENTRYPOINT
    # however as SHELL can be customized we cannot simply
    # drop CMD
    else:
      let entry =
        # when ENTRYPOINT is an empty string, doing a build with
        # buildx leaves empty string as an arg in exec
        # https://github.com/moby/buildkit/pull/1874
        if entrypoint.str != "" or hasBuildx():
          shell.json & %(@[entrypoint.str])
        else:
          %(@[])
      toAdd.add("ENTRYPOINT " & formatChalkExec(entry))
      if cmd != nil:
        toAdd.add("CMD " & $(cmd))
      trace("docker: ENTRYPOINT wrapped.")

  else:
    # When ENTRYPOINT is missing, we can use /chalk as ENTRYPOINT
    # which will then execute existing CMD whether it is in shell or json form
    # only nuance is that if CMD is not directly defined in target
    # Dockerfile section, defining ENTRYPOINT resets CMD to null
    # so to be safe we redefine CMD to the same value
    toAdd.add("ENTRYPOINT " & formatChalkExec())
    toAdd.add("CMD " & $(cmd))
    trace("docker: CMD wrapped with ENTRYPOINT.")

  ctx.addedInstructions &= toAdd
  trace("docker: added instructions:\n" & toAdd.join("\n"))<|MERGE_RESOLUTION|>--- conflicted
+++ resolved
@@ -71,15 +71,9 @@
                         binaries:   TableRef[DockerPlatform, string],
                         user:       string) =
   let
-<<<<<<< HEAD
-    fromArgs             = attrGet[bool]("exec.command_name_from_args")
-    wrapCmd              = attrGet[bool]("docker.wrap_cmd")
-    (entrypoint, cmd, _) = entrypoint
-=======
-    fromArgs                 = get[bool](getChalkScope(), "exec.command_name_from_args")
-    wrapCmd                  = get[bool](getChalkScope(), "docker.wrap_cmd")
+    fromArgs                 = attrGet[bool]("exec.command_name_from_args")
+    wrapCmd                  = attrGet[bool]("docker.wrap_cmd")
     (entrypoint, cmd, shell) = entrypoint
->>>>>>> 96eabf5b
 
   if not fromArgs:
     raise newException(
